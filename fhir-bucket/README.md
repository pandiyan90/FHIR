--- conflicted
+++ resolved
@@ -229,7 +229,6 @@
 
 This tracking database can be shared with the instance used by FHIR, but for proper performance testing it should be on a separate host. The standard schema for the tables is FHIRBUCKET.
 
-<<<<<<< HEAD
 Schema creation does not have to be performed separately. If you wish to create the schema as part of the main program run, specify
 
 ```
@@ -237,9 +236,8 @@
 ```
 
 on the command line. The schema creation and update process is idempotent. Changes are only applied when required, and concurrency is managed correctly to ensure only one instance makes changes if multiple instances of fhir-bucket are run simultaneously.
-=======
+
 The preferred approach is to use the new `--bootstrap-schema` option when running the main workload, in which case the `--create-schema` activity isn't required.
->>>>>>> 6ecd8bf2
 
 
 ### Running
