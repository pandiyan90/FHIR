/*
 * (C) Copyright IBM Corp. 2019, 2022
 *
 * SPDX-License-Identifier: Apache-2.0
 */

package com.ibm.fhir.schema.app;

import static com.ibm.fhir.schema.app.menu.Menu.CHECK_COMPATIBILITY;
import static com.ibm.fhir.schema.app.menu.Menu.CONFIRM_DROP;
import static com.ibm.fhir.schema.app.menu.Menu.CREATE_SCHEMAS;
import static com.ibm.fhir.schema.app.menu.Menu.CREATE_SCHEMA_BATCH;
import static com.ibm.fhir.schema.app.menu.Menu.CREATE_SCHEMA_FHIR;
import static com.ibm.fhir.schema.app.menu.Menu.CREATE_SCHEMA_OAUTH;
import static com.ibm.fhir.schema.app.menu.Menu.DB_TYPE;
import static com.ibm.fhir.schema.app.menu.Menu.DROP_ADMIN;
import static com.ibm.fhir.schema.app.menu.Menu.DROP_SCHEMA;
import static com.ibm.fhir.schema.app.menu.Menu.DROP_SCHEMA_BATCH;
import static com.ibm.fhir.schema.app.menu.Menu.DROP_SCHEMA_FHIR;
import static com.ibm.fhir.schema.app.menu.Menu.DROP_SCHEMA_OAUTH;
import static com.ibm.fhir.schema.app.menu.Menu.DROP_SPLIT_TRANSACTION;
import static com.ibm.fhir.schema.app.menu.Menu.FORCE;
import static com.ibm.fhir.schema.app.menu.Menu.FORCE_UNUSED_TABLE_REMOVAL;
import static com.ibm.fhir.schema.app.menu.Menu.GRANT_READ_TO;
import static com.ibm.fhir.schema.app.menu.Menu.GRANT_TO;
import static com.ibm.fhir.schema.app.menu.Menu.HELP;
import static com.ibm.fhir.schema.app.menu.Menu.POOL_SIZE;
import static com.ibm.fhir.schema.app.menu.Menu.PROP;
import static com.ibm.fhir.schema.app.menu.Menu.PROP_FILE;
import static com.ibm.fhir.schema.app.menu.Menu.SCHEMA_NAME;
import static com.ibm.fhir.schema.app.menu.Menu.SCHEMA_TYPE;
import static com.ibm.fhir.schema.app.menu.Menu.SHOW_DB_SIZE;
import static com.ibm.fhir.schema.app.menu.Menu.SHOW_DB_SIZE_DETAIL;
import static com.ibm.fhir.schema.app.menu.Menu.TARGET;
import static com.ibm.fhir.schema.app.menu.Menu.THREAD_POOL_SIZE;
import static com.ibm.fhir.schema.app.menu.Menu.UPDATE_PROC;
import static com.ibm.fhir.schema.app.menu.Menu.UPDATE_SCHEMA;
import static com.ibm.fhir.schema.app.menu.Menu.UPDATE_SCHEMA_BATCH;
import static com.ibm.fhir.schema.app.menu.Menu.UPDATE_SCHEMA_FHIR;
import static com.ibm.fhir.schema.app.menu.Menu.UPDATE_SCHEMA_OAUTH;
import static com.ibm.fhir.schema.app.menu.Menu.UPDATE_VACUUM;
import static com.ibm.fhir.schema.app.menu.Menu.VACUUM_COST_LIMIT;
import static com.ibm.fhir.schema.app.menu.Menu.VACUUM_SCALE_FACTOR;
import static com.ibm.fhir.schema.app.menu.Menu.VACUUM_TABLE_NAME;
import static com.ibm.fhir.schema.app.menu.Menu.VACUUM_TRESHOLD;
import static com.ibm.fhir.schema.app.util.CommonUtil.configureLogger;
import static com.ibm.fhir.schema.app.util.CommonUtil.getDbAdapter;
import static com.ibm.fhir.schema.app.util.CommonUtil.getPropertyAdapter;
import static com.ibm.fhir.schema.app.util.CommonUtil.getSchemaAdapter;
import static com.ibm.fhir.schema.app.util.CommonUtil.loadDriver;
import static com.ibm.fhir.schema.app.util.CommonUtil.logClasspath;

import java.io.FileInputStream;
import java.io.IOException;
import java.io.InputStream;
import java.io.OutputStreamWriter;
import java.nio.charset.StandardCharsets;
import java.sql.Connection;
import java.sql.DriverManager;
import java.sql.SQLException;
import java.util.Arrays;
import java.util.Collection;
import java.util.HashSet;
import java.util.List;
import java.util.Map.Entry;
import java.util.Objects;
import java.util.Properties;
import java.util.Set;
import java.util.concurrent.ExecutorService;
import java.util.concurrent.Executors;
import java.util.logging.Level;
import java.util.logging.Logger;
import java.util.stream.Collectors;

import com.ibm.fhir.core.util.handler.HostnameHandler;
import com.ibm.fhir.database.utils.api.ConcurrentUpdateException;
import com.ibm.fhir.database.utils.api.DataAccessException;
import com.ibm.fhir.database.utils.api.DatabaseNotReadyException;
import com.ibm.fhir.database.utils.api.IDatabaseAdapter;
import com.ibm.fhir.database.utils.api.IDatabaseTranslator;
import com.ibm.fhir.database.utils.api.ILeaseManagerConfig;
import com.ibm.fhir.database.utils.api.ISchemaAdapter;
import com.ibm.fhir.database.utils.api.ITransaction;
import com.ibm.fhir.database.utils.api.ITransactionProvider;
import com.ibm.fhir.database.utils.api.SchemaApplyContext;
import com.ibm.fhir.database.utils.api.SchemaType;
import com.ibm.fhir.database.utils.api.TableSpaceRemovalException;
import com.ibm.fhir.database.utils.api.UniqueConstraintViolationException;
import com.ibm.fhir.database.utils.citus.CitusTranslator;
import com.ibm.fhir.database.utils.citus.ConfigureConnectionDAO;
import com.ibm.fhir.database.utils.common.DataDefinitionUtil;
import com.ibm.fhir.database.utils.common.JdbcConnectionProvider;
import com.ibm.fhir.database.utils.common.JdbcPropertyAdapter;
import com.ibm.fhir.database.utils.common.JdbcTarget;
import com.ibm.fhir.database.utils.common.SchemaInfoObject;
import com.ibm.fhir.database.utils.derby.DerbyTranslator;
import com.ibm.fhir.database.utils.model.DatabaseObjectType;
import com.ibm.fhir.database.utils.model.DbType;
import com.ibm.fhir.database.utils.model.PhysicalDataModel;
import com.ibm.fhir.database.utils.model.Table;
import com.ibm.fhir.database.utils.pool.PoolConnectionProvider;
import com.ibm.fhir.database.utils.postgres.GatherTablesDataModelVisitor;
import com.ibm.fhir.database.utils.postgres.PostgresAdapter;
import com.ibm.fhir.database.utils.postgres.PostgresTranslator;
import com.ibm.fhir.database.utils.postgres.PostgresVacuumSettingDAO;
import com.ibm.fhir.database.utils.schema.LeaseManager;
import com.ibm.fhir.database.utils.schema.LeaseManagerConfig;
import com.ibm.fhir.database.utils.schema.SchemaVersionsManager;
import com.ibm.fhir.database.utils.transaction.SimpleTransactionProvider;
import com.ibm.fhir.database.utils.transaction.TransactionFactory;
import com.ibm.fhir.database.utils.version.CreateControl;
import com.ibm.fhir.database.utils.version.CreateVersionHistory;
import com.ibm.fhir.database.utils.version.CreateWholeSchemaVersion;
import com.ibm.fhir.database.utils.version.VersionHistoryService;
import com.ibm.fhir.model.util.ModelSupport;
import com.ibm.fhir.schema.app.menu.Menu;
import com.ibm.fhir.schema.control.AddForeignKey;
import com.ibm.fhir.schema.control.BackfillResourceChangeLog;
import com.ibm.fhir.schema.control.DropForeignKey;
import com.ibm.fhir.schema.control.FhirSchemaConstants;
import com.ibm.fhir.schema.control.FhirSchemaGenerator;
import com.ibm.fhir.schema.control.FhirSchemaVersion;
import com.ibm.fhir.schema.control.GetLogicalResourceNeedsV0014Migration;
import com.ibm.fhir.schema.control.GetLogicalResourceNeedsV0027Migration;
import com.ibm.fhir.schema.control.GetResourceChangeLogEmpty;
import com.ibm.fhir.schema.control.GetResourceTypeList;
import com.ibm.fhir.schema.control.GetXXLogicalResourceNeedsMigration;
import com.ibm.fhir.schema.control.InitializeLogicalResourceDenorms;
import com.ibm.fhir.schema.control.JavaBatchSchemaGenerator;
import com.ibm.fhir.schema.control.MigrateV0014LogicalResourceIsDeletedLastUpdated;
import com.ibm.fhir.schema.control.MigrateV0021AbstractTypeRemoval;
import com.ibm.fhir.schema.control.MigrateV0027LogicalResourceIdent;
import com.ibm.fhir.schema.control.OAuthSchemaGenerator;
import com.ibm.fhir.schema.control.PopulateParameterNames;
import com.ibm.fhir.schema.control.PopulateResourceTypes;
import com.ibm.fhir.schema.control.UnusedTableRemovalNeedsV0021Migration;
import com.ibm.fhir.schema.model.ResourceType;
import com.ibm.fhir.schema.model.Schema;
<<<<<<< HEAD
=======
import com.ibm.fhir.schema.size.CitusSizeCollector;
import com.ibm.fhir.schema.size.Db2SizeCollector;
>>>>>>> ca285ddd
import com.ibm.fhir.schema.size.FHIRDbSizeModel;
import com.ibm.fhir.schema.size.ISizeCollector;
import com.ibm.fhir.schema.size.ISizeReport;
import com.ibm.fhir.schema.size.PostgresSizeCollector;
import com.ibm.fhir.schema.size.ReadableSizeReport;
import com.ibm.fhir.task.api.ITaskCollector;
import com.ibm.fhir.task.api.ITaskGroup;
import com.ibm.fhir.task.core.service.TaskService;

/**
 * Utility app to connect to a database and create/update the IBM FHIR Server schema.
 * The DDL processing is idempotent, with only the necessary changes applied.
 * <br>
 * This utility also includes an option to exercise the tenant partitioning code.
 */
public class Main {

    private static final Logger logger = Logger.getLogger(Main.class.getName());
    private static final int EXIT_OK = 0; // validation was successful
    private static final int EXIT_BAD_ARGS = 1; // invalid CLI arguments
    private static final int EXIT_RUNTIME_ERROR = 2; // programming error
    private static final int EXIT_VALIDATION_FAILED = 3; // validation test failed
    private static final int EXIT_NOT_READY = 4; // DATABASE NOT READY
    private static final int EXIT_TABLESPACE_REMOVAL_NOT_COMPLETE = 5; // Tablespace Removal not complete
    private static final int EXIT_CONCURRENT_UPDATE = 6; // Another schema update is running and the wait time expired

    private static final Menu menu = new Menu();
    private static boolean help = Boolean.FALSE;
    private static final double NANOS = 1e9;

    // Indicates if the feature is enabled for the DbType
    public List<DbType> STORED_PROCEDURE_ENABLED = Arrays.asList(DbType.POSTGRESQL, DbType.CITUS);
    public List<DbType> PRIVILEGES_FEATURE_ENABLED = Arrays.asList(DbType.POSTGRESQL, DbType.CITUS);

    // Properties accumulated as we parse args and read configuration files
    private final Properties properties = new Properties();

    // Default Values for schema names
    public static final String ADMIN_SCHEMANAME = "FHIR_ADMIN";
    public static final String OAUTH_SCHEMANAME = "FHIR_OAUTH";
    public static final String BATCH_SCHEMANAME = "FHIR_JBATCH";
    public static final String DATA_SCHEMANAME = "FHIRDATA";

    // Force upper-case to avoid tricky-to-catch errors related to quoting names
    private Schema schema = new Schema();

    // Arguments requesting we drop the objects from the schema
    private boolean dropAdmin = false;
    private boolean confirmDrop = false;
    private boolean updateProc = false;
    private boolean checkCompatibility = false;

    // Action flags related to FHIR Schema
    private boolean createFhirSchema = false;
    private boolean updateFhirSchema = false;
    private boolean dropFhirSchema = false;
    private boolean grantFhirSchema = false;

    // Action flags related to OAuth Schema
    private boolean createOauthSchema = false;
    private boolean updateOauthSchema = false;
    private boolean dropOauthSchema = false;
    private boolean grantOauthSchema = false;

    // Action flags related to Java Batch Schema
    private boolean createJavaBatchSchema = false;
    private boolean updateJavaBatchSchema = false;
    private boolean dropJavaBatchSchema = false;
    private boolean grantJavaBatchSchema = false;

    // The database user we will grant tenant data access privileges to
    private String grantTo;

    // The database user we will grant read-only data access privileges to (usually null)
    private String grantReadTo;

    // Action flag related to Vacuuming:
    private boolean updateVacuum = false;
    private String vacuumTableName = null;
    private int vacuumCostLimit = 2000;
    private int vacuumThreshold = 1000;
    private Double vacuumScaleFactor = null;

    // How many seconds to wait to obtain the update lease
    private int waitForUpdateLeaseSeconds = 10;

    // The database type being populated. Now a required parameter.
    private DbType dbType;
    private IDatabaseTranslator translator;

    // Optional subset of resource types (for faster schema builds when testing)
    private Set<String> resourceTypeSubset;

    // Forces the removal of tables if data exists
    private boolean forceUnusedTableRemoval = false;

    // Force schema update even if whole-schema-version is current
    private boolean force = false;
    
    // Report on database size metrics
    private boolean showDbSize;
    
    // Include detail output in the report (default is no)
    private boolean showDbSizeDetail = false;

    // Split drops into multiple transactions?
    private boolean dropSplitTransaction = false;

    // What status to leave with
    private int exitStatus = EXIT_OK;

    // The pool size for concurrent operations (typically 1 because concurrent DDL can cause internal DB deadlocks)
    private int threadPoolSize = FhirSchemaConstants.DEFAULT_THREAD_POOL_SIZE;

    // The connection pool and transaction provider to support concurrent operations
    private int maxConnectionPoolSize = threadPoolSize + FhirSchemaConstants.CONNECTION_POOL_HEADROOM;
    private PoolConnectionProvider connectionPool;
    private ITransactionProvider transactionProvider;

    // Configuration to control how the LeaseManager operates
    private ILeaseManagerConfig leaseManagerConfig;

    // Which flavor of the FHIR data schema should we build?
    private SchemaType dataSchemaType = SchemaType.PLAIN;

    // -----------------------------------------------------------------------------------------------------------------
    // The following method is related to the common methods and functions
    /**
     * @return a created connection to the selected database
     */
    protected Connection createConnection() {
        Properties connectionProperties = new Properties();
        JdbcPropertyAdapter adapter = getPropertyAdapter(dbType, properties);
        adapter.getExtraProperties(connectionProperties);

        String url = translator.getUrl(properties);
        logger.info("Opening connection to: " + url);
        Connection connection;
        try {
            connection = DriverManager.getConnection(url, connectionProperties);
            connection.setAutoCommit(false);
        } catch (SQLException x) {
            throw translator.translate(x);
        }
        return connection;
    }

    /**
     * Create a simple connection pool associated with our data source so that we
     * can perform the DDL deployment in parallel
     */
    protected void configureConnectionPool() {
        JdbcPropertyAdapter adapter = getPropertyAdapter(dbType, properties);
        JdbcConnectionProvider cp = new JdbcConnectionProvider(this.translator, adapter);
        this.connectionPool = new PoolConnectionProvider(cp, this.maxConnectionPoolSize);
        this.transactionProvider = new SimpleTransactionProvider(this.connectionPool);

        if (this.dbType == DbType.CITUS) {
            connectionPool.setNewConnectionHandler(Main::configureCitusConnection);
        }
    }

    /**
     * Add the admin schema objects to the {@link PhysicalDataModel}
     *
     * @param pdm the data model to build
     */
    protected void buildAdminSchemaModel(PhysicalDataModel pdm) {
        // Add the tenant and tenant_keys tables and any other admin schema stuff
        final SchemaType adminSchemaType = SchemaType.PLAIN;
        FhirSchemaGenerator gen = new FhirSchemaGenerator(schema.getAdminSchemaName(), schema.getSchemaName(), adminSchemaType);
        gen.buildAdminSchema(pdm);
    }

    /**
     * Add the OAuth schema objects to the given {@link PhysicalDataModel}
     *
     * @param pdm the model to build
     */
    protected void buildOAuthSchemaModel(PhysicalDataModel pdm) {
        // Build/update the Liberty OAuth-related tables
        OAuthSchemaGenerator oauthSchemaGenerator = new OAuthSchemaGenerator(schema.getOauthSchemaName());
        oauthSchemaGenerator.buildOAuthSchema(pdm);
    }

    /**
     * Add the JavaBatch schema objects to the given {@link PhysicalDataModel}
     *
     * @param pdm
     */
    protected void buildJavaBatchSchemaModel(PhysicalDataModel pdm) {
        // Build/update the Liberty JBatch related tables
        JavaBatchSchemaGenerator javaBatchSchemaGenerator = new JavaBatchSchemaGenerator(schema.getJavaBatchSchemaName());
        javaBatchSchemaGenerator.buildJavaBatchSchema(pdm);
    }

    /**
     * Start the schema object creation tasks and wait for everything to complete
     *
     * @param pdm
     * @param adapter
     * @param collector
     * @param vhs
     */
    protected void applyModel(PhysicalDataModel pdm, ISchemaAdapter adapter, ITaskCollector collector, VersionHistoryService vhs, SchemaType schemaType) {
        logger.info("Collecting model update tasks");
        // If using a distributed RDBMS (like Citus) then skip the initial FK creation
        final boolean includeForeignKeys = schemaType != SchemaType.DISTRIBUTED;
        SchemaApplyContext context = SchemaApplyContext.builder().setIncludeForeignKeys(includeForeignKeys).build();
        pdm.collect(collector, adapter, context, this.transactionProvider, vhs);

        // FHIR in the hole!
        logger.info("Starting model updates");
        collector.startAndWait();

        Collection<ITaskGroup> failedTaskGroups = collector.getFailedTaskGroups();
        if (failedTaskGroups.size() > 0) {
            this.exitStatus = EXIT_RUNTIME_ERROR;

            final String failedStr =
                    failedTaskGroups.stream().map((tg) -> tg.getTaskId()).collect(Collectors.joining(","));
            logger.severe("List of failed task groups: " + failedStr);
        }
    }

    /**
     * specific feature to check if it is compatible.
     *
     * @return
     */
    protected boolean checkCompatibility() {
        IDatabaseAdapter adapter = getDbAdapter(dbType, connectionPool);
        try (ITransaction tx = TransactionFactory.openTransaction(connectionPool)) {
            return adapter.checkCompatibility(schema.getAdminSchemaName());
        }
    }

    /**
     * Create the schemas
     */
    protected void createSchemas() {
        try {
            try (Connection c = createConnection()) {
                try {
                    JdbcTarget target = new JdbcTarget(c);
                    IDatabaseAdapter adapter = getDbAdapter(dbType, target);

                    // We always create the 'admin' schema to track to the changes to any of the other schemas.
                    adapter.createSchema(schema.getAdminSchemaName());

                    // FHIR Data Schema
                    if (createFhirSchema) {
                        adapter.createSchema(schema.getSchemaName());
                        if (this.grantTo != null) {
                            adapter.grantSchemaUsage(schema.getSchemaName(), grantTo);
                        }
                        if (this.grantReadTo != null) {
                            adapter.grantSchemaUsage(schema.getSchemaName(), grantReadTo);
                        }
                        c.commit();
                    }

                    // OAuth Schema
                    if (createOauthSchema) {
                        adapter.createSchema(schema.getOauthSchemaName());
                        if (this.grantTo != null) {
                            adapter.grantSchemaUsage(schema.getOauthSchemaName(), grantTo);
                        }
                    }

                    // Java Batch Schema
                    if (createJavaBatchSchema) {
                        adapter.createSchema(schema.getJavaBatchSchemaName());
                        if (this.grantTo != null) {
                            adapter.grantSchemaUsage(schema.getJavaBatchSchemaName(), grantTo);
                        }
                    }
                } catch (Exception x) {
                    c.rollback();
                    throw x;
                }
                c.commit();
            }
        } catch (SQLException x) {
            throw translator.translate(x);
        }
    }

    /**
     * Process the schemas configured to be updated
     */
    protected void updateSchemas() {

        // Make sure that we have the CONTROL table created before we try any
        // schema update work
        ISchemaAdapter schemaAdapter = getSchemaAdapter(SchemaType.PLAIN, dbType, connectionPool);
        try (ITransaction tx = transactionProvider.getTransaction()) {
            CreateControl.createTableIfNeeded(schema.getAdminSchemaName(), schemaAdapter);
        } catch (UniqueConstraintViolationException x) {
            // Race condition - two or more instances trying to create the CONTROL table
            throw new ConcurrentUpdateException("Concurrent update - create control table");
        }

        if (updateFhirSchema) {
            updateFhirSchema();
        }

        if (updateOauthSchema) {
            updateOauthSchema();
        }

        if (updateJavaBatchSchema) {
            updateJavaBatchSchema();
        }
    }

    /**
     * Add FHIR data schema objects to the given {@link PhysicalDataModel}
     * @param pdm the data model being built
     */
    protected void buildFhirDataSchemaModel(PhysicalDataModel pdm) {
        FhirSchemaGenerator gen;
        if (resourceTypeSubset == null || resourceTypeSubset.isEmpty()) {
            gen = new FhirSchemaGenerator(schema.getAdminSchemaName(), schema.getSchemaName(), getDataSchemaType());
        } else {
            gen = new FhirSchemaGenerator(schema.getAdminSchemaName(), schema.getSchemaName(), getDataSchemaType(), resourceTypeSubset);
        }

        gen.buildSchema(pdm);
        switch (dbType) {
        case DERBY:
            logger.info("No database specific artifacts");
            break;
        case POSTGRESQL:
            gen.buildDatabaseSpecificArtifactsPostgres(pdm);
            break;
        case CITUS:
            gen.buildDatabaseSpecificArtifactsCitus(pdm);
            break;
        default:
            throw new IllegalStateException("Unsupported db type: " + dbType);
        }
    }

    /**
     * Update the FHIR data schema
     */
    protected void updateFhirSchema() {
        LeaseManager leaseManager = new LeaseManager(this.translator, connectionPool, transactionProvider, schema.getAdminSchemaName(), schema.getSchemaName(),
            leaseManagerConfig);

        try {
            if (!leaseManager.waitForLease(waitForUpdateLeaseSeconds)) {
                throw new ConcurrentUpdateException("Concurrent update for FHIR data schema: '" + schema.getSchemaName() + "'");
            }

            final String targetSchemaName = schema.getSchemaName();
            ISchemaAdapter schemaAdapter = getSchemaAdapter(SchemaType.PLAIN, dbType, connectionPool);
            try (ITransaction tx = transactionProvider.getTransaction()) {
                CreateWholeSchemaVersion.createTableIfNeeded(targetSchemaName, schemaAdapter);
            }

            // If our schema is already at the latest version, we can skip a lot of processing
            SchemaVersionsManager svm = new SchemaVersionsManager(translator, connectionPool, transactionProvider, targetSchemaName,
                FhirSchemaVersion.getLatestFhirSchemaVersion().vid());
            if (svm.isSchemaOld() || this.force && svm.isSchemaVersionMatch()) {
                if (this.dbType == DbType.CITUS) {
                    // First version with Citus support is V0027 and we can't upgrade
                    // from before that
                    int currentSchemaVersion = svm.getVersionForSchema();
                    if (currentSchemaVersion >= 0 && currentSchemaVersion < FhirSchemaVersion.V0027.vid()) {
                        throw new IllegalStateException("Cannot upgrade Citus databases with schema version < V0027");
                    }
                }

                // Build/update the FHIR-related tables as well as the stored procedures
                PhysicalDataModel pdm = new PhysicalDataModel(isDistributed());
                buildFhirDataSchemaModel(pdm);
                boolean isNewDb = updateSchema(pdm, getDataSchemaType());

                if (this.exitStatus == EXIT_OK) {
                    populateResourceTypeAndParameterNameTableEntries();

                    // backfill the resource_change_log table if needed
                    backfillResourceChangeLog();

                    // perform any updates we need related to the V0010 schema change (IS_DELETED flag)
                    applyDataMigrationForV0010();

                    // V0014 IS_DELETED and LAST_UPDATED added to whole-system LOGICAL_RESOURCES
                    applyDataMigrationForV0014();

                    // V0021 removes Abstract Type tables which are unused.
                    applyTableRemovalForV0021();

                    // V0027 populate the new LOGICAL_RESOURCE_IDENT table
                    applyDataMigrationForV0027();

                    // Apply privileges if asked
                    if (grantTo != null) {
                        grantPrivilegesForFhirData();
                    }

                    if (grantReadTo != null) {
                        grantReadPrivilegesForFhirData();
                    }

                    // Finally, update the whole schema version
                    svm.updateSchemaVersion();

                    // Log warning messages that unused tables will be removed in a future release.
                    // TODO: This will no longer be needed after the tables are removed (https://github.com/LinuxForHealth/FHIR/issues/713).
                    logWarningMessagesForDeprecatedTables();
                }
            } else if (this.force) {
                logger.info("Cannot force when schema is ahead of this version; skipping update for: '" + targetSchemaName + "'");
                this.exitStatus = EXIT_BAD_ARGS;
            } else {
                // useful to see what version the database is actually at
                int databaseSchemaVersion = svm.getVersionForSchema();
                logger.info("Schema is up-to-date [version=" + databaseSchemaVersion + "]; skipping update for: '" + targetSchemaName + "'");
            }
        } finally {
            leaseManager.cancelLease();
        }
    }

    /**
     * Build and apply the OAuth schema changes
     */
    protected void updateOauthSchema() {
        LeaseManager leaseManager = new LeaseManager(this.translator, connectionPool, transactionProvider, schema.getAdminSchemaName(), schema.getOauthSchemaName(),
            leaseManagerConfig);

        try {
            if (!leaseManager.waitForLease(waitForUpdateLeaseSeconds)) {
                throw new ConcurrentUpdateException("Concurrent update for Liberty OAuth schema: '" + schema.getOauthSchemaName() + "'");
            }

            final String targetSchemaName = schema.getOauthSchemaName();
            ISchemaAdapter schemaAdapter = getSchemaAdapter(SchemaType.PLAIN, dbType, connectionPool);
            try (ITransaction tx = transactionProvider.getTransaction()) {
                CreateWholeSchemaVersion.createTableIfNeeded(targetSchemaName, schemaAdapter);
            }

            // If our schema is already at the latest version, we can skip a lot of processing
            SchemaVersionsManager svm = new SchemaVersionsManager(translator, connectionPool, transactionProvider, targetSchemaName,
                FhirSchemaVersion.getLatestFhirSchemaVersion().vid());
            if (svm.isSchemaOld() || this.force && svm.isSchemaVersionMatch()) {
                PhysicalDataModel pdm = new PhysicalDataModel(false);
                buildOAuthSchemaModel(pdm);
                updateSchema(pdm, SchemaType.PLAIN);

                if (this.exitStatus == EXIT_OK) {
                    // Apply privileges if asked
                    if (grantTo != null) {
                        grantPrivilegesForOAuth();
                    }

                    // Mark the schema as up-to-date
                    svm.updateSchemaVersion();
                }
            } else if (this.force) {
                logger.info("Cannot force when schema is ahead of this version; skipping update for: '" + targetSchemaName + "'");
                this.exitStatus = EXIT_BAD_ARGS;
            } else {
                logger.info("Schema is current; skipping update for: '" + targetSchemaName + "'");
            }
        } finally {
            leaseManager.cancelLease();
        }
    }

    /**
     * Build and apply the JavaBatch schema changes
     */
    protected void updateJavaBatchSchema() {
        LeaseManager leaseManager = new LeaseManager(this.translator, connectionPool, transactionProvider, schema.getAdminSchemaName(), schema.getJavaBatchSchemaName(),
            leaseManagerConfig);

        try {
            if (!leaseManager.waitForLease(waitForUpdateLeaseSeconds)) {
                throw new ConcurrentUpdateException("Concurrent update for Liberty JavaBatch schema: '" + schema.getJavaBatchSchemaName() + "'");
            }

            final String targetSchemaName = schema.getJavaBatchSchemaName();
            ISchemaAdapter schemaAdapter = getSchemaAdapter(SchemaType.PLAIN, dbType, connectionPool);
            try (ITransaction tx = transactionProvider.getTransaction()) {
                CreateWholeSchemaVersion.createTableIfNeeded(targetSchemaName, schemaAdapter);
            }

            // If our schema is already at the latest version, we can skip a lot of processing
            SchemaVersionsManager svm = new SchemaVersionsManager(translator, connectionPool, transactionProvider, targetSchemaName,
                FhirSchemaVersion.getLatestFhirSchemaVersion().vid());
            if (svm.isSchemaOld() || this.force && svm.isSchemaVersionMatch()) {
                PhysicalDataModel pdm = new PhysicalDataModel(false);
                buildJavaBatchSchemaModel(pdm);
                updateSchema(pdm, SchemaType.PLAIN);

                if (this.exitStatus == EXIT_OK) {
                    // Apply privileges if asked
                    if (grantTo != null) {
                        grantPrivilegesForBatch();
                    }

                    // Mark the schema as up-to-date
                    svm.updateSchemaVersion();
                }
            } else if (this.force) {
                logger.info("Cannot force when schema is ahead of this version; skipping update for: '" + targetSchemaName + "'");
                this.exitStatus = EXIT_BAD_ARGS;
            } else {
                logger.info("Schema is current; skipping update for: '" + targetSchemaName + "'");
            }
        } finally {
            leaseManager.cancelLease();
        }
    }

    /**
     * Update the schema associated with the given {@link PhysicalDataModel}
     * @return true if the database is new
     */
    protected boolean updateSchema(PhysicalDataModel pdm, SchemaType schemaType) {

        // The objects are applied in parallel, which relies on each object
        // expressing its dependencies correctly. Changes are only applied
        // if their version is greater than the current version.
        logger.info("Connection pool size: " + this.maxConnectionPoolSize);
        logger.info("    Thread pool size: " + this.threadPoolSize);
        TaskService taskService = new TaskService();
        ExecutorService pool = Executors.newFixedThreadPool(this.threadPoolSize);
        ITaskCollector collector = taskService.makeTaskCollector(pool);
        IDatabaseAdapter adapter = getDbAdapter(dbType, connectionPool);
        ISchemaAdapter schemaAdapter = getSchemaAdapter(schemaType, dbType, connectionPool);

        // Before we start anything, we need to make sure our schema history
        // and control tables are in place. These tables are used to manage
        // all FHIR data, oauth and JavaBatch schemas we build
        try (ITransaction tx = transactionProvider.getTransaction()) {
            CreateVersionHistory.createTableIfNeeded(schema.getAdminSchemaName(), schemaAdapter);
        }

        // Current version history for the data schema
        VersionHistoryService vhs =
                new VersionHistoryService(schema.getAdminSchemaName(), schema.getSchemaName(), schema.getOauthSchemaName(), schema.getJavaBatchSchemaName());
        vhs.setTransactionProvider(transactionProvider);
        vhs.setTarget(adapter);
        vhs.init();

        // Use the version history service to determine if this table existed before we run `applyWithHistory`
        boolean isNewDb = vhs.getVersion(schema.getSchemaName(), DatabaseObjectType.TABLE.name(), "PARAMETER_NAMES") == null ||
                vhs.getVersion(schema.getSchemaName(), DatabaseObjectType.TABLE.name(), "PARAMETER_NAMES") == 0;

        applyModel(pdm, schemaAdapter, collector, vhs, schemaType);
        applyDistributionRules(pdm, schemaType);

        // The physical database objects should now match what was defined in the PhysicalDataModel

        return isNewDb;
    }

    /**
     * Apply any table distribution rules then add all the
     * FK constraints that are needed. Applying all the distribution rules
     * in one transaction causes issues with Citus/PostgreSQL (out of shared memory
     * errors) so instead we provide a function to allow the visitor to break
     * things up into smaller transactions.
     * @param pdm
     */
    private void applyDistributionRules(PhysicalDataModel pdm, SchemaType schemaType) {
        if (dbType == DbType.CITUS) {
            ISchemaAdapter schemaAdapter = getSchemaAdapter(getDataSchemaType(), dbType, connectionPool);
            pdm.applyDistributionRules(schemaAdapter, () -> TransactionFactory.openTransaction(connectionPool));
        }

        final boolean includedForeignKeys = schemaType != SchemaType.DISTRIBUTED;
        // Skip all foreign key creation for Citus if we're in distributed mode
        if (!includedForeignKeys && dbType != DbType.CITUS) {
            // Now that all the tables have been distributed, it should be safe
            // to apply the FK constraints
            ISchemaAdapter adapter = getSchemaAdapter(getDataSchemaType(), dbType, connectionPool);
            AddForeignKey adder = new AddForeignKey(adapter);
            pdm.visit(adder, FhirSchemaGenerator.SCHEMA_GROUP_TAG, FhirSchemaGenerator.FHIRDATA_GROUP, () -> TransactionFactory.openTransaction(connectionPool));
        }        
    }

    /**
     * Special case to initialize new connections created by the connection pool
     * for Citus databases
     * @param c
     */
    private static void configureCitusConnection(Connection c) {
        logger.info("Citus: Configuring new database connection");
        ConfigureConnectionDAO dao = new ConfigureConnectionDAO();
        dao.run(new CitusTranslator(), c);
     }

    /**
     * populates the RESOURCE_TYPE table.
     *
     * @implNote if you update this method, be sure to update
     *           DerbyBootstrapper.populateResourceTypeAndParameterNameTableEntries
     *           and DerbyFhirDatabase.populateResourceTypeAndParameterNameTableEntries
     *           The reason is there are three different ways of managing the transaction.
     */
    protected void populateResourceTypeAndParameterNameTableEntries() {
        try (ITransaction tx = TransactionFactory.openTransaction(connectionPool)) {
            try (Connection c = connectionPool.getConnection();) {
                logger.info("Populating schema with lookup table data.");
                PopulateResourceTypes populateResourceTypes =
                        new PopulateResourceTypes(schema.getSchemaName());
                populateResourceTypes.run(translator, c);

                PopulateParameterNames populateParameterNames =
                        new PopulateParameterNames(schema.getSchemaName());
                populateParameterNames.run(translator, c);
                logger.info("Finished prepopulating the resource type and search parameter code/name tables tables");
            } catch (SQLException ex) {
                tx.setRollbackOnly();
                throw new DataAccessException(ex);
            } catch (DataAccessException x) {
                // Something went wrong, so mark the transaction as failed
                tx.setRollbackOnly();
                throw x;
            }
        }
    }

    /**
     * Drop all the objects in the admin and data schemas.
     * Typically used during development.
     */
    protected void dropSchema() {
        PhysicalDataModel pdm = new PhysicalDataModel(isDistributed());
        buildCommonModel(pdm, dropFhirSchema, dropOauthSchema, dropJavaBatchSchema);

        // Dropping the schema in PostgreSQL can fail with an out of shared memory error
        // which is apparently related to max_locks_per_transaction. It may not be possible
        // to increase this value (e.g. in cloud databases) and so to work around this, before
        // dropping the schema objects, we knock out all the FOREIGN KEY constraints first.
        if (dropFhirSchema) {
            logger.info("Dropping FK constraints in the data schema: " + this.schema.getSchemaName());
            dropForeignKeyConstraints(pdm, FhirSchemaGenerator.SCHEMA_GROUP_TAG, FhirSchemaGenerator.FHIRDATA_GROUP);
        }

        if (dropOauthSchema) {
            logger.info("Dropping FK constraints in the OAuth schema: " + this.schema.getOauthSchemaName());
            dropForeignKeyConstraints(pdm, FhirSchemaGenerator.SCHEMA_GROUP_TAG, OAuthSchemaGenerator.OAUTH_GROUP);
        }

        if (dropJavaBatchSchema) {
            logger.info("Dropping FK constraints in the Batch schema: " + this.schema.getJavaBatchSchemaName());
            dropForeignKeyConstraints(pdm, FhirSchemaGenerator.SCHEMA_GROUP_TAG, JavaBatchSchemaGenerator.BATCH_GROUP);
        }

        if (dropAdmin) {
            // Also drop the FK constraints within the administration schema
            logger.info("Dropping FK constraints in the admin schema: " + this.schema.getAdminSchemaName());
            dropForeignKeyConstraints(pdm, FhirSchemaGenerator.SCHEMA_GROUP_TAG, FhirSchemaGenerator.ADMIN_GROUP);
        }

        try {
            try (Connection c = createConnection()) {
                try {
                    JdbcTarget target = new JdbcTarget(c);
                    IDatabaseAdapter adapter = getDbAdapter(dbType, target);
                    ISchemaAdapter schemaAdapter = getSchemaAdapter(getDataSchemaType(), adapter);
                    ISchemaAdapter plainSchemaAdapter = getSchemaAdapter(SchemaType.PLAIN, adapter);
                    VersionHistoryService vhs =
                            new VersionHistoryService(schema.getAdminSchemaName(), schema.getSchemaName(), schema.getOauthSchemaName(), schema.getJavaBatchSchemaName());
                    vhs.setTransactionProvider(transactionProvider);
                    vhs.setTarget(adapter);

                    if (dropFhirSchema) {
                        // Just drop the objects associated with the FHIRDATA schema group
                        final String schemaName = schema.getSchemaName();
                        if (this.dropSplitTransaction) {
                            // important that we use an adapter connected with the connection pool
                            // (which is connected to the transaction provider)
                            ISchemaAdapter poolSchemaAdapter = getSchemaAdapter(getDataSchemaType(), dbType, connectionPool);
                            pdm.dropSplitTransaction(poolSchemaAdapter, this.transactionProvider, FhirSchemaGenerator.SCHEMA_GROUP_TAG, FhirSchemaGenerator.FHIRDATA_GROUP);
                        } else {
                            // old fashioned drop where we do everything in one (big) transaction
                            pdm.drop(schemaAdapter, FhirSchemaGenerator.SCHEMA_GROUP_TAG, FhirSchemaGenerator.FHIRDATA_GROUP);
                        }

                        // Drop the whole-schema-version table
                        CreateWholeSchemaVersion.dropTable(schemaName, plainSchemaAdapter);
                        if (!checkSchemaIsEmpty(adapter, schemaName)) {
                            throw new DataAccessException("Schema '" + schemaName + "' not empty after drop");
                        }
                        vhs.clearVersionHistory(schemaName);
                    }

                    if (dropOauthSchema) {
                        // Just drop the objects associated with the OAUTH schema group
                        final String schemaName = schema.getOauthSchemaName();
                        pdm.drop(schemaAdapter, FhirSchemaGenerator.SCHEMA_GROUP_TAG, OAuthSchemaGenerator.OAUTH_GROUP);
                        CreateWholeSchemaVersion.dropTable(schemaName, plainSchemaAdapter);
                        if (!checkSchemaIsEmpty(adapter, schemaName)) {
                            throw new DataAccessException("Schema '" + schemaName + "' not empty after drop");
                        }
                        vhs.clearVersionHistory(schemaName);
                    }

                    if (dropJavaBatchSchema) {
                        // Just drop the objects associated with the BATCH schema group
                        final String schemaName = schema.getJavaBatchSchemaName();
                        pdm.drop(plainSchemaAdapter, FhirSchemaGenerator.SCHEMA_GROUP_TAG, JavaBatchSchemaGenerator.BATCH_GROUP);
                        CreateWholeSchemaVersion.dropTable(schemaName, plainSchemaAdapter);
                        if (!checkSchemaIsEmpty(adapter, schemaName)) {
                            throw new DataAccessException("Schema '" + schemaName + "' not empty after drop");
                        }
                        vhs.clearVersionHistory(schemaName);
                    }

                    if (dropAdmin) {
                        // Just drop the objects associated with the ADMIN schema group
                        CreateVersionHistory.generateTable(pdm, ADMIN_SCHEMANAME, true);
                        CreateControl.buildTableDef(pdm, ADMIN_SCHEMANAME, true);
                        pdm.drop(plainSchemaAdapter, FhirSchemaGenerator.SCHEMA_GROUP_TAG, FhirSchemaGenerator.ADMIN_GROUP);
                        if (!checkSchemaIsEmpty(adapter, schema.getAdminSchemaName())) {
                            throw new DataAccessException("Schema '" + schema.getAdminSchemaName() + "' not empty after drop");
                        }
                    }
                } catch (Exception x) {
                    c.rollback();
                    throw x;
                }
                c.commit();
            }
        } catch (SQLException x) {
            throw translator.translate(x);
        }
    }

    /**
     * Add part of the schema drop process, we first kill all
     * the foreign key constraints. The rest of the drop is
     * performed in a separate transaction.
     *
     * @param pdm
     */
    private void dropForeignKeyConstraints(PhysicalDataModel pdm, String tagGroup, String tag) {
        if (dbType == DbType.CITUS) {
            // For Citus we need to break up the drop into smaller transactions to avoid
            // out of shared memory errors. The drop of each FK idempotent, so we can
            // restart if we need to
            IDatabaseAdapter adapter = getDbAdapter(dbType, connectionPool);
            Set<Table> referencedTables = new HashSet<>();
            DropForeignKey dropper = new DropForeignKey(adapter, referencedTables);
            pdm.visit(dropper, tagGroup, tag, () -> TransactionFactory.openTransaction(connectionPool));
        } else {
            // For all other databases, we can drop all the FK constraints in a single transaction
            try (Connection c = createConnection()) {
                try {
                    JdbcTarget target = new JdbcTarget(c);
                    IDatabaseAdapter adapter = getDbAdapter(dbType, target);
    
                    Set<Table> referencedTables = new HashSet<>();
                    DropForeignKey dropper = new DropForeignKey(adapter, referencedTables);
                    pdm.visit(dropper, tagGroup, tag, null);
                } catch (Exception x) {
                    c.rollback();
                    throw x;
                }
                c.commit();
            } catch (SQLException x) {
                throw translator.translate(x);
            }
        }
    }

    // -----------------------------------------------------------------------------------------------------------------
    // The following method is related to the Stored Procedures and Functions feature
    /**
     * Update the stored procedures used by FHIR to insert records
     * into the FHIR resource tables
     */
    protected void updateProcedures() {
        if (!STORED_PROCEDURE_ENABLED.contains(dbType)) {
            return;
        }

        // Build/update the tables as well as the stored procedures
        PhysicalDataModel pdm = new PhysicalDataModel(isDistributed());
        // Since this is a stored procedure, we need the model.
        // We must pass in true to flag to the underlying layer that the
        // Procedures need to be generated.
        buildCommonModel(pdm, true, updateOauthSchema, updateJavaBatchSchema);

        // Now only apply the procedures in the model. Much faster than
        // going through the whole schema
        try (ITransaction tx = TransactionFactory.openTransaction(connectionPool)) {
            try (Connection c = connectionPool.getConnection();) {
                try {
                    ISchemaAdapter schemaAdapter = getSchemaAdapter(getDataSchemaType(), dbType, connectionPool);
                    SchemaApplyContext context = SchemaApplyContext.getDefault();
                    pdm.applyProcedures(schemaAdapter, context);
                    pdm.applyFunctions(schemaAdapter, context);

                    // Because we're replacing the procedures, we should also check if
                    // we need to apply the associated privileges
                    if (this.grantTo != null) {
                        pdm.applyProcedureAndFunctionGrants(schemaAdapter, FhirSchemaConstants.FHIR_USER_GRANT_GROUP, grantTo);
                    }
                } catch (DataAccessException x) {
                    // Something went wrong, so mark the transaction as failed
                    tx.setRollbackOnly();
                    throw x;
                }
                // Reminder: Don't fall into the trap, let the connectionPool and Transaction Management handle the
                // transaction commit.
            } catch (SQLException x) {
                tx.setRollbackOnly();
                throw translator.translate(x);
            }
        }
    }

    /**
     * Build a common PhysicalDataModel containing all the requested schemas
     *
     * @param pdm the model to construct
     * @param addFhirDataSchema include objects for the FHIR data schema
     * @param addOAuthSchema include objects for the Liberty OAuth schema
     * @param addJavaBatchSchema include objects for the Liberty JavaBatch schema
     */
    protected void buildCommonModel(PhysicalDataModel pdm, boolean addFhirDataSchema, boolean addOAuthSchema, boolean addJavaBatchSchema) {
        if (addFhirDataSchema) {
            buildFhirDataSchemaModel(pdm);
        }

        if (addOAuthSchema) {
            buildOAuthSchemaModel(pdm);
        }

        if (addJavaBatchSchema) {
            buildJavaBatchSchemaModel(pdm);
        }
    }

    protected void grantPrivilegesForFhirData() {
        grantPrivilegesForFhirData(FhirSchemaConstants.FHIR_USER_GRANT_GROUP, this.grantTo);
    }

    /**
     * Grant only SELECT privileges to the given user to provide read-only direct schema access
     */
    protected void grantReadPrivilegesForFhirData() {
        Objects.requireNonNull(this.grantReadTo, "grantReadTo not set");

        final ISchemaAdapter adapter = getSchemaAdapter(getDataSchemaType(), dbType, connectionPool);
        try (ITransaction tx = TransactionFactory.openTransaction(connectionPool)) {
            try {
                // In order to SELECT from the tables, we need at least USAGE on the schema
                adapter.grantSchemaUsage(schema.getSchemaName(), grantReadTo);
            } catch (DataAccessException x) {
                // Something went wrong, so mark the transaction as failed
                tx.setRollbackOnly();
                throw x;
            }
        }

        grantPrivilegesForFhirData(FhirSchemaConstants.FHIR_READ_USER_GRANT_GROUP, this.grantReadTo);
    }

    /**
     * Apply grants to the FHIR data schema objects
     * @param privilegeGroupName identifies the group of privileges to apply
     */
    protected void grantPrivilegesForFhirData(String privilegeGroupName, String targetUser) {

        final ISchemaAdapter schemaAdapter = getSchemaAdapter(getDataSchemaType(), dbType, connectionPool);
        try (ITransaction tx = TransactionFactory.openTransaction(connectionPool)) {
            try {
                PhysicalDataModel pdm = new PhysicalDataModel(isDistributed());
                buildFhirDataSchemaModel(pdm);
                pdm.applyGrants(schemaAdapter, privilegeGroupName, targetUser);

                // Grant SELECT on WHOLE_SCHEMA_VERSION to the FHIR server user
                // Note the constant comes from SchemaConstants on purpose
                CreateWholeSchemaVersion.grantPrivilegesTo(schemaAdapter, schema.getSchemaName(), privilegeGroupName, targetUser);
            } catch (DataAccessException x) {
                // Something went wrong, so mark the transaction as failed
                tx.setRollbackOnly();
                throw x;
            }
        }
    }

    /**
     * Apply grants to the OAuth schema objects
     */
    protected void grantPrivilegesForOAuth() {
        final ISchemaAdapter schemaAdapter = getSchemaAdapter(SchemaType.PLAIN, dbType, connectionPool);
        try (ITransaction tx = TransactionFactory.openTransaction(connectionPool)) {
            try {
                PhysicalDataModel pdm = new PhysicalDataModel(false);
                buildOAuthSchemaModel(pdm);
                pdm.applyGrants(schemaAdapter, FhirSchemaConstants.FHIR_OAUTH_GRANT_GROUP, grantTo);

            } catch (DataAccessException x) {
                // Something went wrong, so mark the transaction as failed
                tx.setRollbackOnly();
                throw x;
            }
        }

    }

    /**
     * Apply grants to the JavaBatch schema objects
     */
    protected void grantPrivilegesForBatch() {
        final ISchemaAdapter schemaAdapter = getSchemaAdapter(SchemaType.PLAIN, dbType, connectionPool);
        try (ITransaction tx = TransactionFactory.openTransaction(connectionPool)) {
            try {
                PhysicalDataModel pdm = new PhysicalDataModel(false);
                buildJavaBatchSchemaModel(pdm);
                pdm.applyGrants(schemaAdapter, FhirSchemaConstants.FHIR_BATCH_GRANT_GROUP, grantTo);

                // special case for the JavaBatch schema in PostgreSQL
                schemaAdapter.grantAllSequenceUsage(schema.getJavaBatchSchemaName(), grantTo);

            } catch (DataAccessException x) {
                // Something went wrong, so mark the transaction as failed
                tx.setRollbackOnly();
                throw x;
            }
        }
    }

    /**
     * Grant the minimum required set of privileges on the FHIR schema objects
     * to the grantTo user. All tenant data access is via this user, and is the
     * only user the FHIR server itself is configured with.
     */
    protected void grantPrivileges() {
        if (!PRIVILEGES_FEATURE_ENABLED.contains(dbType)) {
            return;
        }

        // The case where all are to be granted on the default schemas.
        if (!(updateFhirSchema || grantFhirSchema || updateOauthSchema
                || grantOauthSchema || updateJavaBatchSchema || grantJavaBatchSchema)) {
            grantOauthSchema = true;
            grantFhirSchema = true;
            grantJavaBatchSchema = true;
        }

        if (grantFhirSchema) {
            if (grantTo != null) {
                grantPrivilegesForFhirData();
            }
            if (grantReadTo != null) {
                grantReadPrivilegesForFhirData();                
            }
        }

        if (grantOauthSchema && grantTo != null) {
            grantPrivilegesForOAuth();
        }

        if (grantJavaBatchSchema && grantTo != null) {
            grantPrivilegesForBatch();
        }
    }

    /**
     * What type of FHIR data schema do we want to build?
     * @return
     */
    protected SchemaType getDataSchemaType() {
        return this.dataSchemaType;
    }

    // -----------------------------------------------------------------------------------------------------------------
    // The following methods are related to parsing arguments and action selection
    /**
     * Parse the command-line arguments, building up the environment and
     * establishing
     * the run-list
     *
     * @param args
     */
    protected void parseArgs(String[] args) {
        // Arguments are pretty simple, so we go with a basic switch instead of having
        // yet another dependency (e.g. commons-cli).
        LeaseManagerConfig.Builder lmConfig = LeaseManagerConfig.builder();
        lmConfig.withHost(new HostnameHandler().getHostname());
        lmConfig.withLeaseTimeSeconds(100); // default
        lmConfig.withStayAlive(true);       // default

        for (int i = 0; i < args.length; i++) {
            int nextIdx = (i + 1);
            String arg = args[i];
            switch (arg) {
            case PROP_FILE:
                if (++i < args.length) {
                    loadPropertyFile(args[i]);
                } else {
                    throw new IllegalArgumentException("Missing value for argument at posn: " + i);
                }
                break;
            case SCHEMA_NAME:
                if (++i < args.length) {
                    DataDefinitionUtil.assertValidName(args[i]);
                    schema.setSchemaName(args[i]);
                } else {
                    throw new IllegalArgumentException("Missing value for argument at posn: " + i);
                }
                break;
            case GRANT_TO:
                if (++i < args.length) {
                    DataDefinitionUtil.assertValidName(args[i]);

                    // Force upper-case because user names are case-insensitive
                    this.grantTo = args[i].toUpperCase();
                } else {
                    throw new IllegalArgumentException("Missing value for argument at posn: " + i);
                }
                break;
            case GRANT_READ_TO:
                if (++i < args.length) {
                    DataDefinitionUtil.assertValidName(args[i]);

                    // Force upper-case because user names are case-insensitive
                    this.grantReadTo = args[i].toUpperCase();
                } else {
                    throw new IllegalArgumentException("Missing value for argument at posn: " + i);
                }
                break;
            case TARGET:
                if (++i < args.length) {
                    DataDefinitionUtil.assertValidName(args[i]);
                    List<String> targets = Arrays.asList(args[i].split(","));
                    for (String target : targets) {
                        String tmp = target.toUpperCase();
                        nextIdx++;
                        if (tmp.startsWith("BATCH")) {
                            this.grantJavaBatchSchema = true;
                            if (nextIdx < args.length && !args[nextIdx].startsWith("--")) {
                                schema.setJavaBatchSchemaName(args[nextIdx]);
                                i++;
                            } else {
                                throw new IllegalArgumentException("Missing value for argument at posn: " + i);
                            }
                        } else if (tmp.startsWith("OAUTH")) {
                            this.grantOauthSchema = true;
                            if (nextIdx < args.length && !args[nextIdx].startsWith("--")) {
                                schema.setOauthSchemaName(args[nextIdx]);
                                i++;
                            } else {
                                throw new IllegalArgumentException("Missing value for argument at posn: " + i);
                            }
                        } else if (tmp.startsWith("DATA")) {
                            this.grantFhirSchema = true;
                            if (nextIdx < args.length && !args[nextIdx].startsWith("--")) {
                                schema.setSchemaName(args[nextIdx]);
                                i++;
                            } else {
                                throw new IllegalArgumentException("Missing value for argument at posn: " + i);
                            }
                        } else {
                            throw new IllegalArgumentException("Missing value for argument at posn: " + i);
                        }
                    }
                } else {
                    throw new IllegalArgumentException("Missing value for argument at posn: " + i);
                }
                break;
            case UPDATE_PROC:
                this.updateProc = true;
                break;
            case CHECK_COMPATIBILITY:
                this.checkCompatibility = true;
                break;
            case DROP_ADMIN:
                this.dropAdmin = true;
                break;
            case UPDATE_SCHEMA:
                this.updateFhirSchema = true;
                this.updateOauthSchema = true;
                this.updateJavaBatchSchema = true;
                break;
            case UPDATE_SCHEMA_FHIR:
                this.updateFhirSchema = true;
                if (nextIdx < args.length && !args[nextIdx].startsWith("--")) {
                    schema.setSchemaName(args[nextIdx]);
                    i++;
                } else {
                    schema.setSchemaName(DATA_SCHEMANAME);
                }
                break;
            case UPDATE_SCHEMA_BATCH:
                this.updateJavaBatchSchema = true;
                if (nextIdx < args.length && !args[nextIdx].startsWith("--")) {
                    schema.setJavaBatchSchemaName(args[nextIdx]);
                    i++;
                }
                break;
            case UPDATE_SCHEMA_OAUTH:
                this.updateOauthSchema = true;
                if (nextIdx < args.length && !args[nextIdx].startsWith("--")) {
                    schema.setOauthSchemaName(args[nextIdx]);
                    i++;
                }
                break;
            case CREATE_SCHEMAS:
                this.createFhirSchema = true;
                this.createOauthSchema = true;
                this.createJavaBatchSchema = true;
                break;
            case CREATE_SCHEMA_FHIR:
                this.createFhirSchema = true;
                if (nextIdx < args.length && !args[nextIdx].startsWith("--")) {
                    schema.setSchemaName(args[nextIdx]);
                    i++;
                }
                break;
            case CREATE_SCHEMA_BATCH:
                this.createJavaBatchSchema = true;
                if (nextIdx < args.length && !args[nextIdx].startsWith("--")) {
                    schema.setJavaBatchSchemaName(args[nextIdx]);
                    i++;
                }
                break;
            case CREATE_SCHEMA_OAUTH:
                this.createOauthSchema = true;
                if (nextIdx < args.length && !args[nextIdx].startsWith("--")) {
                    schema.setOauthSchemaName(args[nextIdx]);
                    i++;
                }
                break;
            case DROP_SCHEMA:
                System.err.print("Option '--drop-schema' has been retired.  Please use '--drop-schema-fhir', "
                        + "'--drop-schema-batch', and/or '--drop-schema-oauth'.");
                break;
            case DROP_SCHEMA_FHIR:
                this.dropFhirSchema = Boolean.TRUE;
                break;
            case DROP_SCHEMA_BATCH:
                this.dropJavaBatchSchema = Boolean.TRUE;
                if (nextIdx < args.length && !args[nextIdx].startsWith("--")) {
                    schema.setJavaBatchSchemaName(args[nextIdx]);
                    i++;
                }
                break;
            case DROP_SCHEMA_OAUTH:
                this.dropOauthSchema = Boolean.TRUE;
                if (nextIdx < args.length && !args[nextIdx].startsWith("--")) {
                    schema.setOauthSchemaName(args[nextIdx]);
                    i++;
                }
                break;
            case DROP_SPLIT_TRANSACTION:
                this.dropSplitTransaction = true;
                break;
            case POOL_SIZE:
                if (++i < args.length) {
                    this.maxConnectionPoolSize = Integer.parseInt(args[i]);
                } else {
                    throw new IllegalArgumentException("Missing value for argument at posn: " + i);
                }
                break;
            case THREAD_POOL_SIZE:
                if (++i < args.length) {
                    this.threadPoolSize = Integer.parseInt(args[i]);
                } else {
                    throw new IllegalArgumentException("Missing value for argument at posn: " + i);
                }
                break;
            case PROP:
                if (++i < args.length) {
                    // properties are given as name=value
                    addProperty(args[i]);
                } else {
                    throw new IllegalArgumentException("Missing value for argument at posn: " + i);
                }
                break;
            case UPDATE_VACUUM:
                updateVacuum = true;
                break;
            case VACUUM_COST_LIMIT:
                if (++i < args.length) {
                    this.vacuumCostLimit = Integer.parseInt(args[i]);
                } else {
                    throw new IllegalArgumentException("Missing value for argument at posn: " + i);
                }
                break;
            case VACUUM_TRESHOLD:
                if (++i < args.length) {
                    this.vacuumThreshold = Integer.parseInt(args[i]);
                } else {
                    throw new IllegalArgumentException("Missing value for argument at posn: " + i);
                }
                break;
            case VACUUM_SCALE_FACTOR:
                if (++i < args.length) {
                    this.vacuumScaleFactor = Double.parseDouble(args[i]);
                } else {
                    throw new IllegalArgumentException("Missing value for argument at posn: " + i);
                }
                break;
            case VACUUM_TABLE_NAME:
                if (++i < args.length) {
                    this.vacuumTableName = args[i];
                } else {
                    throw new IllegalArgumentException("Missing value for argument at posn: " + i);
                }
                break;
            case CONFIRM_DROP:
                this.confirmDrop = true;
                break;
            case SCHEMA_TYPE:
                if (++i < args.length) {
                    this.dataSchemaType = SchemaType.valueOf(args[i]);
                } else {
                    throw new IllegalArgumentException("Missing value for argument at posn: " + i);
                }
                break;
            case DB_TYPE:
                if (++i < args.length) {
                    this.dbType = DbType.from(args[i]);
                } else {
                    throw new IllegalArgumentException("Missing value for argument at posn: " + i);
                }
                switch (dbType) {
                case DERBY:
                    translator = new DerbyTranslator();
                    break;
                case POSTGRESQL:
                    translator = new PostgresTranslator();
                    break;
                case CITUS:
                    translator = new CitusTranslator();
                    dataSchemaType = SchemaType.DISTRIBUTED; // by default
                    break;
                default:
                    break;
                }
                break;
            case FORCE_UNUSED_TABLE_REMOVAL:
                forceUnusedTableRemoval = true;
                break;
            case FORCE:
                force = true;
                break;
            case SHOW_DB_SIZE:
                showDbSize = true;
                break;
            case SHOW_DB_SIZE_DETAIL:
                showDbSizeDetail = true;
                break;
            case HELP:
                help = Boolean.TRUE;
                throw new IllegalArgumentException("Help Menu Triggered");
            default:
                throw new IllegalArgumentException("Invalid argument: '" + arg + "'");
            }
        }

        this.leaseManagerConfig = lmConfig.build();

        // Make sure we configure the connection pool to have some extra
        // headroom above the thread pool size to support other threads
        // (the lease manager, for example)
        if (this.maxConnectionPoolSize < threadPoolSize + FhirSchemaConstants.CONNECTION_POOL_HEADROOM) {
            this.maxConnectionPoolSize = threadPoolSize + FhirSchemaConstants.CONNECTION_POOL_HEADROOM;
            logger.warning("Connection pool size below minimum headroom. Setting it to " + this.maxConnectionPoolSize);
        }

        if (this.dbType == null) {
            throw new IllegalArgumentException(DB_TYPE + " <type> is required");
        }
    }

    /**
     * Read the properties from the given file
     *
     * @param filename
     */
    public void loadPropertyFile(String filename) {
        try (InputStream is = new FileInputStream(filename)) {
            properties.load(is);
            // Trim leading and trailing whitespace from property values (except password)
            for (Entry<Object, Object> entry : properties.entrySet()) {
                if (!"password".equals(entry.getKey())) {
                    String trimmedValue = entry.getValue().toString().trim();
                    if (!trimmedValue.equals(entry.getValue().toString())) {
                        logger.warning("Whitespace trimmed from value of property '" + entry.getKey() + "'");
                        entry.setValue(trimmedValue);
                    }
                }
            }
        } catch (IOException x) {
            throw new IllegalArgumentException(x);
        }
    }

    /**
     * Parse the given key=value string and add to the properties being collected
     *
     * @param pair
     */
    public void addProperty(String pair) {
        String[] kv = pair.split("=");
        if (kv.length == 2) {
            // Trim leading and trailing whitespace from property value (except password)
            if (!"password".equals(kv[0])) {
                String trimmedValue = kv[1].trim();
                if (!trimmedValue.equals(kv[1])) {
                    logger.warning("Whitespace trimmed from value of property '" + kv[0] + "'");
                }
                properties.put(kv[0], trimmedValue);
            } else {
                properties.put(kv[0], kv[1]);
            }
        } else {
            throw new IllegalArgumentException("Property must be defined as key=value, not: " + pair);
        }
    }

    /**
     * Perform the special data migration steps required for the V0010 version of the schema
     */
    protected void applyDataMigrationForV0010() {
        doMigrationForV0010();
    }

    protected void applyDataMigrationForV0014() {
        dataMigrationForV0014();
    }

    protected void applyDataMigrationForV0027() {
        dataMigrationForV0027();
    }

    /**
     * Get the list of resource types to drive resource-by-resource operations
     *
     * @return the full list of FHIR R4 resource types, or a subset of names if so configured
     */
    private Set<String> getResourceTypes() {
        Set<String> result;
        if (this.resourceTypeSubset == null || this.resourceTypeSubset.isEmpty()) {
            // Should simplify FhirSchemaGenerator and always pass in this list. When switching
            // over to false, migration is required to drop the tables no longer required.
            final boolean includeAbstractResourceTypes = false;
            result = ModelSupport.getResourceTypes(includeAbstractResourceTypes).stream().map(Class::getSimpleName).collect(Collectors.toSet());
        } else {
            result = this.resourceTypeSubset;
        }

        return result;
    }

    /**
     * Get the list of resource types from the database.
     *
     * @param adapter
     * @param schemaName
     * @return
     */
    private List<ResourceType> getResourceTypesList(IDatabaseAdapter adapter, String schemaName) {

        try (ITransaction tx = TransactionFactory.openTransaction(connectionPool)) {
            try {
                GetResourceTypeList cmd = new GetResourceTypeList(schemaName);
                return adapter.runStatement(cmd);
            } catch (DataAccessException x) {
                // Something went wrong, so mark the transaction as failed
                tx.setRollbackOnly();
                throw x;
            }
        }
    }

    /**
     * Perform the data migration for V0010 (non-multi-tenant schema)
     */
    private void doMigrationForV0010() {
        IDatabaseAdapter adapter = getDbAdapter(dbType, connectionPool);
        Set<String> resourceTypes = getResourceTypes();

        // Process each resource type in its own transaction to avoid pressure on the tx log
        for (String resourceTypeName : resourceTypes) {
            try (ITransaction tx = TransactionFactory.openTransaction(connectionPool)) {
                try {
                    // only process tables which have been converted to the V0010 schema but
                    // which have not yet had their data migrated. The migration can't be
                    // done as part of the schema change because some tables need a REORG which
                    // has to be done after the transaction in which the alter table was performed.
                    GetXXLogicalResourceNeedsMigration needsMigrating = new GetXXLogicalResourceNeedsMigration(schema.getSchemaName(), resourceTypeName);
                    if (adapter.runStatement(needsMigrating)) {
                        logger.info("V0010-V0012 Migration: Updating " + resourceTypeName + "_LOGICAL_RESOURCES denormalized columns in schema "
                                + schema.getSchemaName());
                        InitializeLogicalResourceDenorms cmd = new InitializeLogicalResourceDenorms(schema.getSchemaName(), resourceTypeName);
                        adapter.runStatement(cmd);
                    }
                } catch (DataAccessException x) {
                    // Something went wrong, so mark the transaction as failed
                    tx.setRollbackOnly();
                    throw x;
                }
            }
        }
    }

    /**
     * Migrate the LOGICAL_RESOURCE IS_DELETED and LAST_UPDATED data
     */
    private void dataMigrationForV0014() {
        IDatabaseAdapter adapter = getDbAdapter(dbType, connectionPool);
        List<ResourceType> resourceTypes = getResourceTypesList(adapter, schema.getSchemaName());

        // Process each resource type in its own transaction to avoid pressure on the tx log
        for (ResourceType resourceType : resourceTypes) {
            try (ITransaction tx = TransactionFactory.openTransaction(connectionPool)) {
                try {
                    dataMigrationForV0014(adapter, schema.getSchemaName(), resourceType);
                } catch (DataAccessException x) {
                    // Something went wrong, so mark the transaction as failed
                    tx.setRollbackOnly();
                    throw x;
                }
            }
        }
    }

    /**
     * V0027 migration. Populate LOGICAL_RESOURCE_IDENT from LOGICAL_RESOURCES
     */
    private void dataMigrationForV0027() {
        IDatabaseAdapter adapter = getDbAdapter(dbType, connectionPool);

        try (ITransaction tx = TransactionFactory.openTransaction(connectionPool)) {
            try {
                dataMigrationForV0027(adapter, schema.getSchemaName());
            } catch (DataAccessException x) {
                // Something went wrong, so mark the transaction as failed
                tx.setRollbackOnly();
                throw x;
            }
        }
    }

    /**
     * only process tables which have not yet had their data migrated. The migration can't be
     * done as part of the schema change because some tables need a REORG which
     * has to be done after the transaction in which the alter table was performed.
     *
     * @param adapter
     * @param schemaName
     * @param resourceType
     */
    private void dataMigrationForV0014(IDatabaseAdapter adapter, String schemaName, ResourceType resourceType) {
        GetLogicalResourceNeedsV0014Migration needsMigrating = new GetLogicalResourceNeedsV0014Migration(schemaName, resourceType.getId());
        if (adapter.runStatement(needsMigrating)) {
            logger.info("V0014 Migration: Updating LOGICAL_RESOURCES.IS_DELETED and LAST_UPDATED for schema '"
                    + schemaName + "' and resource type '" + resourceType.toString() + "'");
            MigrateV0014LogicalResourceIsDeletedLastUpdated cmd =
                    new MigrateV0014LogicalResourceIsDeletedLastUpdated(schemaName, resourceType.getName(), resourceType.getId());
            adapter.runStatement(cmd);
        }
    }

    /**
     * If the LOGICAL_RESOURCE_IDENT table is empty, fill it using values from
     * LOGICAL_RESOURCES
     * @param adapter
     * @param schemaName
     */
    private void dataMigrationForV0027(IDatabaseAdapter adapter, String schemaName) {
        GetLogicalResourceNeedsV0027Migration needsMigrating = new GetLogicalResourceNeedsV0027Migration(schemaName);
        if (adapter.runStatement(needsMigrating)) {
            MigrateV0027LogicalResourceIdent cmd = new MigrateV0027LogicalResourceIdent(schemaName);
            adapter.runStatement(cmd);
        }
    }

    /**
     * Backfill the RESOURCE_CHANGE_LOG table if it is empty
     */
    protected void backfillResourceChangeLog() {
        IDatabaseAdapter adapter = getDbAdapter(dbType, connectionPool);
        try (ITransaction tx = TransactionFactory.openTransaction(connectionPool)) {
            try {
                GetResourceChangeLogEmpty isEmpty = new GetResourceChangeLogEmpty(schema.getSchemaName());
                if (adapter.runStatement(isEmpty)) {
                    // change log is empty, so we need to backfill it with data
                    doBackfill(adapter);
                } else {
                    logger.info("RESOURCE_CHANGE_LOG has data so skipping backfill");
                }
            } catch (DataAccessException x) {
                // Something went wrong, so mark the transaction as failed
                tx.setRollbackOnly();
                throw x;
            }
        }
    }

    /**
     * Backfill the RESOURCE_CHANGE_LOG table for all the resource types. Non-multi-tenant
     * implementation
     *
     * @param adapter
     */
    private void doBackfill(IDatabaseAdapter adapter) {
        Set<String> resourceTypes = getResourceTypes();

        for (String resourceTypeName : resourceTypes) {
            logger.info("Backfilling RESOURCE_CHANGE_LOG with " + resourceTypeName
                    + " resources for schema '" + schema.getSchemaName() + "'");
            BackfillResourceChangeLog backfill = new BackfillResourceChangeLog(schema.getSchemaName(), resourceTypeName);
            adapter.runStatement(backfill);
        }
    }

    /**
     * updates the vacuum settings for postgres/citus.
     */
    public void updateVacuumSettings() {
        if (dbType != DbType.POSTGRESQL && dbType != DbType.CITUS) {
            logger.severe("Updating the vacuum settings is only supported on postgres and the setting is for '" + dbType + "'");
            return;
        }

        // Create the Physical Data Model
        PhysicalDataModel pdm = new PhysicalDataModel(isDistributed());
        buildCommonModel(pdm, true, false, false);

        // Setup the Connection Pool
        this.maxConnectionPoolSize = 10;
        configureConnectionPool();
        PostgresAdapter adapter = new PostgresAdapter(connectionPool);

        if (vacuumTableName != null) {
            runSingleTable(adapter, pdm, schema.getSchemaName(), vacuumTableName);
        } else {
            // Process all tables in the schema ... except for XX_RESOURCES and COMMON_TOKEN_VALUES and COMMON_CANONICAL_VALUES
            GatherTablesDataModelVisitor visitor = new GatherTablesDataModelVisitor();
            pdm.visit(visitor);

            for (Table tbl : visitor.getTables()) {
                runSingleTable(adapter, pdm, schema.getSchemaName(), tbl.getObjectName());
            }
        }
    }

    /**
     * Should we build the distributed variant of the FHIR data schema. This
     * changes how we need to handle certain unique indexes and foreign key
     * constraints.
     * @return
     */
    private boolean isDistributed() {
        return dataSchemaType == SchemaType.DISTRIBUTED;
    }

    /**
     * runs the vacuum update inside a single connection and single transaction.
     *
     * @param adapter
     * @param pdm
     * @param schemaName
     * @param vacuumTableName
     */
    private void runSingleTable(PostgresAdapter adapter, PhysicalDataModel pdm, String schemaName, String vacuumTableName) {
        try (ITransaction tx = TransactionFactory.openTransaction(connectionPool)) {
            try {
                // If the vacuumTableName exists, then we try finding the table definition.
                Table table = pdm.findTable(schemaName, vacuumTableName);
                if (table == null) {
                    logger.severe("Table [" + vacuumTableName + "] is not found, and no vacuum settings are able to be updated.");
                    throw new IllegalArgumentException("Table [" + vacuumTableName + "] is not found, and no vacuum settings are able to be updated.");
                }
                PostgresVacuumSettingDAO alterVacuumSettings =
                        new PostgresVacuumSettingDAO(schemaName, table.getObjectName(), vacuumCostLimit, vacuumScaleFactor, vacuumThreshold);
                adapter.runStatement(alterVacuumSettings);
            } catch (DataAccessException x) {
                // Something went wrong, so mark the transaction as failed
                tx.setRollbackOnly();
                throw x;
            }
        }
    }

    /**
     * Check to see if we have anything left over in a schema we expect to be empty
     * @param adapter
     * @param schemaName
     * @return
     */
    private boolean checkSchemaIsEmpty(IDatabaseAdapter adapter, String schemaName) {
        List<SchemaInfoObject> schemaObjects = adapter.listSchemaObjects(schemaName);
        boolean result = schemaObjects.isEmpty();
        if (!result) {
            // When called, we expect the schema to be empty, so let's dump what we have
            final String remaining = schemaObjects.stream().map(Object::toString).collect(Collectors.joining(","));
            logger.warning("Remaining objects in schema '" + schemaName + "': [" + remaining + "]");
        }
        return result;
    }

    /**
     * Query the database to collect information on space usage by tables and indexes
     * attributed to resources and their search parameters then render to a useful
     * report
     */
    private void generateDbSizeReport() {
        FHIRDbSizeModel model = new FHIRDbSizeModel(this.schema.getSchemaName());
        final ISizeCollector collector;
        switch (dbType) {
        case POSTGRESQL:
            collector = new PostgresSizeCollector(model);
            break;
<<<<<<< HEAD
=======
        case CITUS:
            logger.warning("**** Citus size report is incomplete ****");
            collector = new CitusSizeCollector(model);
            break;
        case DB2:
            collector = new Db2SizeCollector(model, this.tenantName);
            break;
>>>>>>> ca285ddd
        case DERBY:
            collector = null;
            logger.severe("Size report not supported for Derby databases");
            exitStatus = EXIT_BAD_ARGS;
        default:
            throw new IllegalArgumentException("Unsupported DbType: " + dbType);
        }

        if (collector != null) {
            collectDbSizeInfo(collector);
            // render the report using UTF8 regardless of system config
            OutputStreamWriter writer = new OutputStreamWriter(System.out, StandardCharsets.UTF_8);
            ISizeReport report = new ReadableSizeReport(writer, this.showDbSizeDetail);
            report.render(model);
            try {
                writer.flush();
            } catch (IOException x) {
                throw new RuntimeException(x);
            }
        }
    }

    /**
     * Run the collector to populate the size model
     * @param collector
     */
    private void collectDbSizeInfo(ISizeCollector collector) {
        try (ITransaction tx = TransactionFactory.openTransaction(connectionPool)) {
            try (Connection c = connectionPool.getConnection()) {
                collector.run(this.schema.getSchemaName(), c, translator);
            } catch (SQLException x) {
                tx.setRollbackOnly();
                throw this.translator.translate(x);
            }
        }
    }

    /**
     * Process the requested operation
     */
    protected void process() {
        long start = System.nanoTime();
        loadDriver(translator);
        configureConnectionPool();

        if (dbType == DbType.DERBY && threadPoolSize > 1) {
            logger.warning("Embedded Derby does not support concurrent schema updates;" +
                    " ignoring '--thread-pool-size' and using a single thread.");
            this.threadPoolSize = 1;
        }

        if (this.checkCompatibility) {
            checkCompatibility();
        }

        if (translator.isDerby() && !"APP".equals(schema.getSchemaName())) {
            if (schema.isOverrideDataSchema()) {
                logger.warning("Only the APP schema is supported for Apache Derby; ignoring the passed"
                        + " schema name '" + schema.getSchemaName() + "' and using APP.");
            }
            schema.setSchemaName("APP");
        }

        // [optional] use a subset of resource types to make testing quicker
        String resourceTypesString = properties.getProperty("resourceTypes");
        if (resourceTypesString != null && resourceTypesString.length() > 0) {
            resourceTypeSubset = new HashSet<>(Arrays.asList(resourceTypesString.split(",")));

            // Double check for Abstract Types
            if (resourceTypeSubset.contains("DomainResource") || resourceTypeSubset.contains("Resource")) {
                throw new IllegalArgumentException("--prop resourceTypes=<resourceTypes> should not include Abstract types");
            }
        }

        if (showDbSize) {
            generateDbSizeReport();
        } else if (updateVacuum) {
            updateVacuumSettings();
        } else if (this.dropAdmin || this.dropFhirSchema || this.dropJavaBatchSchema || this.dropOauthSchema) {
            // only proceed with the drop if the user has provided additional confirmation
            if (this.confirmDrop) {
                dropSchema();
            } else {
                throw new IllegalArgumentException("[ERROR] Drop not confirmed with --confirm-drop");
            }
        } else if (updateFhirSchema || updateOauthSchema || updateJavaBatchSchema) {
            updateSchemas();
        } else if (createFhirSchema || createOauthSchema || createJavaBatchSchema) {
            createSchemas();
        } else if (updateProc) {
            updateProcedures();
        } else if (grantTo != null || grantReadTo != null) {
            // Finally, if --grant-to or --grant-read-to has been specified on its own, 
            // we simply rerun all the grants which allows granting server to more than 
            // one user if that's required
            grantPrivileges();
        }

        long elapsed = System.nanoTime() - start;
        logger.info(String.format("Processing took: %7.3f s", elapsed / NANOS));
    }

    /**
     * Get the program exit status from the environment
     *
     * @return
     */
    protected int getExitStatus() {
        return this.exitStatus;
    }

    /**
     * Write a final status message - useful for QA to review when checking the
     * output
     */
    protected void logStatusMessage(int status) {
        switch (status) {
        case EXIT_OK:
            logger.info("SCHEMA CHANGE: OK");
            break;
        case EXIT_BAD_ARGS:
            logger.severe("SCHEMA CHANGE: BAD ARGS");
            break;
        case EXIT_RUNTIME_ERROR:
            logger.severe("SCHEMA CHANGE: RUNTIME ERROR");
            break;
        case EXIT_CONCURRENT_UPDATE:
            logger.warning("SCHEMA CHANGE: CONCURRENT UPDATE");
            break;
        case EXIT_VALIDATION_FAILED:
            logger.warning("SCHEMA CHANGE: FAILED");
            break;
        default:
            logger.severe("SCHEMA CHANGE: RUNTIME ERROR");
            break;
        }
    }

    /**
     * Removes RESOURCE and DOMAIN_RESOURCE tables from the fhir data schemas.
     */
    private void applyTableRemovalForV0021() {
        IDatabaseAdapter adapter = getDbAdapter(dbType, connectionPool);
        try (ITransaction tx = TransactionFactory.openTransaction(connectionPool)) {
            try {
                String adminSchemaName = this.schema.getAdminSchemaName();
                String schemaName = this.schema.getSchemaName();
                UnusedTableRemovalNeedsV0021Migration needsMigrating = new UnusedTableRemovalNeedsV0021Migration(schemaName);
                if (adapter.runStatement(needsMigrating)) {
                    logger.info("V0021 Migration: Removing Abstract Tables from schema '" + schemaName + "'");
                    MigrateV0021AbstractTypeRemoval cmd = new MigrateV0021AbstractTypeRemoval(adapter, adminSchemaName, schemaName, forceUnusedTableRemoval);
                    adapter.runStatement(cmd);
                    logger.info("V0021 Migration: Completed the Removal of the Abstract Tables from schema '" + schemaName + "'");
                }
            } catch (DataAccessException x) {
                // Something went wrong, so mark the transaction as failed
                tx.setRollbackOnly();
                throw x;
            }
        }
    }

    /**
     * Log warning messages for deprecated tables.
     */
    private void logWarningMessagesForDeprecatedTables() {
        List<String> deprecatedResourceTypes = Arrays.asList(
            "EffectEvidenceSynthesis",
            "MedicinalProduct",
            "MedicinalProductAuthorization",
            "MedicinalProductContraindication",
            "MedicinalProductIndication",
            "MedicinalProductIngredient",
            "MedicinalProductInteraction",
            "MedicinalProductManufactured",
            "MedicinalProductPackaged",
            "MedicinalProductPharmaceutical",
            "MedicinalProductUndesirableEffect",
            "RiskEvidenceSynthesis",
            "SubstanceNucleicAcid",
            "SubstancePolymer",
            "SubstanceProtein",
            "SubstanceReferenceInformation",
            "SubstanceSourceMaterial",
            "SubstanceSpecification"
        );
        List<String> deprecatedTables = Arrays.asList(
            "_DATE_VALUES", "_LATLNG_VALUES", "_LOGICAL_RESOURCES", "_NUMBER_VALUES",
            "_QUANTITY_VALUES", "_RESOURCE_TOKEN_REFS", "_RESOURCES","_STR_VALUES");
        for (String deprecatedType : deprecatedResourceTypes) {
            logger.warning(deprecatedType + " tables [" +
                    deprecatedType + String.join(", " + deprecatedType, deprecatedTables) +
                    "] will be dropped in a future release. " +
                    "No data should be written to these tables. " +
                    "If any data exists in these tables, that data should be exported (if desired) and deleted from these tables.");
        }
    }

    /**
     * Main entry point
     *
     * @param args
     */
    public static void main(String[] args) {
        logClasspath(logger);

        int exitStatus;
        Main m = new Main();
        try {
            configureLogger();
            m.parseArgs(args);
            m.process();
            exitStatus = m.getExitStatus();
        } catch (TableSpaceRemovalException x) {
            logger.warning("Tablespace removal is not complete, as an async dependency has not finished dettaching. Please re-try.");
            exitStatus = EXIT_TABLESPACE_REMOVAL_NOT_COMPLETE;
        } catch (ConcurrentUpdateException x) {
            // We handle this, so no need to log the exception
            logger.log(Level.WARNING, "Please try again later: update is already running - " + x.getMessage());
            exitStatus = EXIT_CONCURRENT_UPDATE;
        } catch (DatabaseNotReadyException x) {
            logger.log(Level.SEVERE, "The database is not yet available. Please re-try.", x);
            exitStatus = EXIT_NOT_READY;
        } catch (IllegalArgumentException x) {
            if (!help) {
                logger.log(Level.SEVERE, "bad argument", x);
                exitStatus = EXIT_BAD_ARGS;
            } else {
                exitStatus = EXIT_OK;
            }
            menu.generateHelpMenu();
        } catch (Exception x) {
            logger.log(Level.SEVERE, "schema tool failed", x);
            exitStatus = EXIT_RUNTIME_ERROR;
        }

        // Write out a final status message to make it easy to see validation success/failure
        m.logStatusMessage(exitStatus);

        // almost certainly will get flagged during code-scan, but this is intentional,
        // as we genuinely want to exit with the correct status here. The code-scan tool
        // really ought to be able to see that this is a main function in a J2SE environment
        System.exit(exitStatus);
    }
}<|MERGE_RESOLUTION|>--- conflicted
+++ resolved
@@ -136,11 +136,7 @@
 import com.ibm.fhir.schema.control.UnusedTableRemovalNeedsV0021Migration;
 import com.ibm.fhir.schema.model.ResourceType;
 import com.ibm.fhir.schema.model.Schema;
-<<<<<<< HEAD
-=======
 import com.ibm.fhir.schema.size.CitusSizeCollector;
-import com.ibm.fhir.schema.size.Db2SizeCollector;
->>>>>>> ca285ddd
 import com.ibm.fhir.schema.size.FHIRDbSizeModel;
 import com.ibm.fhir.schema.size.ISizeCollector;
 import com.ibm.fhir.schema.size.ISizeReport;
@@ -1761,16 +1757,10 @@
         case POSTGRESQL:
             collector = new PostgresSizeCollector(model);
             break;
-<<<<<<< HEAD
-=======
         case CITUS:
             logger.warning("**** Citus size report is incomplete ****");
             collector = new CitusSizeCollector(model);
             break;
-        case DB2:
-            collector = new Db2SizeCollector(model, this.tenantName);
-            break;
->>>>>>> ca285ddd
         case DERBY:
             collector = null;
             logger.severe("Size report not supported for Derby databases");
