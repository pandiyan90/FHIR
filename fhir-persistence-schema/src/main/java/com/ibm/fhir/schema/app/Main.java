/*
 * (C) Copyright IBM Corp. 2019, 2022
 *
 * SPDX-License-Identifier: Apache-2.0
 */

package com.ibm.fhir.schema.app;

import static com.ibm.fhir.schema.app.menu.Menu.ADD_TENANT_KEY;
import static com.ibm.fhir.schema.app.menu.Menu.ALLOCATE_TENANT;
import static com.ibm.fhir.schema.app.menu.Menu.CHECK_COMPATIBILITY;
import static com.ibm.fhir.schema.app.menu.Menu.CONFIRM_DROP;
import static com.ibm.fhir.schema.app.menu.Menu.CREATE_SCHEMAS;
import static com.ibm.fhir.schema.app.menu.Menu.CREATE_SCHEMA_BATCH;
import static com.ibm.fhir.schema.app.menu.Menu.CREATE_SCHEMA_FHIR;
import static com.ibm.fhir.schema.app.menu.Menu.CREATE_SCHEMA_OAUTH;
import static com.ibm.fhir.schema.app.menu.Menu.DB_TYPE;
import static com.ibm.fhir.schema.app.menu.Menu.DELETE_TENANT_META;
import static com.ibm.fhir.schema.app.menu.Menu.DROP_ADMIN;
import static com.ibm.fhir.schema.app.menu.Menu.DROP_DETACHED;
import static com.ibm.fhir.schema.app.menu.Menu.DROP_SCHEMA;
import static com.ibm.fhir.schema.app.menu.Menu.DROP_SCHEMA_BATCH;
import static com.ibm.fhir.schema.app.menu.Menu.DROP_SCHEMA_FHIR;
import static com.ibm.fhir.schema.app.menu.Menu.DROP_SCHEMA_OAUTH;
import static com.ibm.fhir.schema.app.menu.Menu.DROP_SPLIT_TRANSACTION;
import static com.ibm.fhir.schema.app.menu.Menu.DROP_TENANT;
import static com.ibm.fhir.schema.app.menu.Menu.FORCE;
import static com.ibm.fhir.schema.app.menu.Menu.FORCE_UNUSED_TABLE_REMOVAL;
import static com.ibm.fhir.schema.app.menu.Menu.FREEZE_TENANT;
import static com.ibm.fhir.schema.app.menu.Menu.GRANT_TO;
import static com.ibm.fhir.schema.app.menu.Menu.HELP;
import static com.ibm.fhir.schema.app.menu.Menu.LIST_TENANTS;
import static com.ibm.fhir.schema.app.menu.Menu.POOL_SIZE;
import static com.ibm.fhir.schema.app.menu.Menu.PROP;
import static com.ibm.fhir.schema.app.menu.Menu.PROP_FILE;
import static com.ibm.fhir.schema.app.menu.Menu.REFRESH_TENANTS;
import static com.ibm.fhir.schema.app.menu.Menu.REVOKE_ALL_TENANT_KEYS;
import static com.ibm.fhir.schema.app.menu.Menu.REVOKE_TENANT_KEY;
import static com.ibm.fhir.schema.app.menu.Menu.SCHEMA_NAME;
import static com.ibm.fhir.schema.app.menu.Menu.SCHEMA_TYPE;
import static com.ibm.fhir.schema.app.menu.Menu.SHOW_DB_SIZE;
import static com.ibm.fhir.schema.app.menu.Menu.SHOW_DB_SIZE_DETAIL;
import static com.ibm.fhir.schema.app.menu.Menu.SKIP_ALLOCATE_IF_TENANT_EXISTS;
import static com.ibm.fhir.schema.app.menu.Menu.TARGET;
import static com.ibm.fhir.schema.app.menu.Menu.TENANT_KEY;
import static com.ibm.fhir.schema.app.menu.Menu.TENANT_KEY_FILE;
import static com.ibm.fhir.schema.app.menu.Menu.TENANT_NAME;
import static com.ibm.fhir.schema.app.menu.Menu.TEST_TENANT;
import static com.ibm.fhir.schema.app.menu.Menu.THREAD_POOL_SIZE;
import static com.ibm.fhir.schema.app.menu.Menu.UPDATE_PROC;
import static com.ibm.fhir.schema.app.menu.Menu.UPDATE_SCHEMA;
import static com.ibm.fhir.schema.app.menu.Menu.UPDATE_SCHEMA_BATCH;
import static com.ibm.fhir.schema.app.menu.Menu.UPDATE_SCHEMA_FHIR;
import static com.ibm.fhir.schema.app.menu.Menu.UPDATE_SCHEMA_OAUTH;
import static com.ibm.fhir.schema.app.menu.Menu.UPDATE_VACUUM;
import static com.ibm.fhir.schema.app.menu.Menu.VACUUM_COST_LIMIT;
import static com.ibm.fhir.schema.app.menu.Menu.VACUUM_SCALE_FACTOR;
import static com.ibm.fhir.schema.app.menu.Menu.VACUUM_TABLE_NAME;
import static com.ibm.fhir.schema.app.menu.Menu.VACUUM_TRESHOLD;
import static com.ibm.fhir.schema.app.util.CommonUtil.configureLogger;
import static com.ibm.fhir.schema.app.util.CommonUtil.getDbAdapter;
import static com.ibm.fhir.schema.app.util.CommonUtil.getPropertyAdapter;
import static com.ibm.fhir.schema.app.util.CommonUtil.getRandomKey;
import static com.ibm.fhir.schema.app.util.CommonUtil.getSchemaAdapter;
import static com.ibm.fhir.schema.app.util.CommonUtil.loadDriver;
import static com.ibm.fhir.schema.app.util.CommonUtil.logClasspath;

import java.io.FileInputStream;
import java.io.IOException;
import java.io.InputStream;
import java.io.OutputStreamWriter;
import java.nio.charset.StandardCharsets;
import java.sql.Connection;
import java.sql.DriverManager;
import java.sql.PreparedStatement;
import java.sql.ResultSet;
import java.sql.SQLException;
import java.util.Arrays;
import java.util.Collection;
import java.util.Collections;
import java.util.HashSet;
import java.util.List;
import java.util.Map.Entry;
import java.util.Properties;
import java.util.Set;
import java.util.concurrent.ExecutorService;
import java.util.concurrent.Executors;
import java.util.logging.Level;
import java.util.logging.Logger;
import java.util.stream.Collectors;

import com.ibm.fhir.core.util.handler.HostnameHandler;
import com.ibm.fhir.database.utils.api.ConcurrentUpdateException;
import com.ibm.fhir.database.utils.api.DataAccessException;
import com.ibm.fhir.database.utils.api.DatabaseNotReadyException;
import com.ibm.fhir.database.utils.api.IDatabaseAdapter;
import com.ibm.fhir.database.utils.api.IDatabaseTranslator;
import com.ibm.fhir.database.utils.api.ILeaseManagerConfig;
import com.ibm.fhir.database.utils.api.ISchemaAdapter;
import com.ibm.fhir.database.utils.api.ITransaction;
import com.ibm.fhir.database.utils.api.ITransactionProvider;
import com.ibm.fhir.database.utils.api.SchemaApplyContext;
import com.ibm.fhir.database.utils.api.SchemaType;
import com.ibm.fhir.database.utils.api.TableSpaceRemovalException;
import com.ibm.fhir.database.utils.api.TenantStatus;
import com.ibm.fhir.database.utils.api.UndefinedNameException;
import com.ibm.fhir.database.utils.api.UniqueConstraintViolationException;
import com.ibm.fhir.database.utils.citus.CitusTranslator;
import com.ibm.fhir.database.utils.citus.ConfigureConnectionDAO;
import com.ibm.fhir.database.utils.common.DataDefinitionUtil;
import com.ibm.fhir.database.utils.common.JdbcConnectionProvider;
import com.ibm.fhir.database.utils.common.JdbcPropertyAdapter;
import com.ibm.fhir.database.utils.common.JdbcTarget;
import com.ibm.fhir.database.utils.common.SchemaInfoObject;
import com.ibm.fhir.database.utils.db2.Db2Adapter;
import com.ibm.fhir.database.utils.db2.Db2GetTenantVariable;
import com.ibm.fhir.database.utils.db2.Db2SetTenantVariable;
import com.ibm.fhir.database.utils.db2.Db2Translator;
import com.ibm.fhir.database.utils.derby.DerbyTranslator;
import com.ibm.fhir.database.utils.model.DatabaseObjectType;
import com.ibm.fhir.database.utils.model.DbType;
import com.ibm.fhir.database.utils.model.PhysicalDataModel;
import com.ibm.fhir.database.utils.model.Table;
import com.ibm.fhir.database.utils.model.Tenant;
import com.ibm.fhir.database.utils.pool.PoolConnectionProvider;
import com.ibm.fhir.database.utils.postgres.GatherTablesDataModelVisitor;
import com.ibm.fhir.database.utils.postgres.PostgresAdapter;
import com.ibm.fhir.database.utils.postgres.PostgresTranslator;
import com.ibm.fhir.database.utils.postgres.PostgresVacuumSettingDAO;
import com.ibm.fhir.database.utils.schema.LeaseManager;
import com.ibm.fhir.database.utils.schema.LeaseManagerConfig;
import com.ibm.fhir.database.utils.schema.SchemaVersionsManager;
import com.ibm.fhir.database.utils.tenant.AddTenantKeyDAO;
import com.ibm.fhir.database.utils.tenant.DeleteTenantKeyDAO;
import com.ibm.fhir.database.utils.tenant.GetTenantDAO;
import com.ibm.fhir.database.utils.transaction.SimpleTransactionProvider;
import com.ibm.fhir.database.utils.transaction.TransactionFactory;
import com.ibm.fhir.database.utils.version.CreateControl;
import com.ibm.fhir.database.utils.version.CreateVersionHistory;
import com.ibm.fhir.database.utils.version.CreateWholeSchemaVersion;
import com.ibm.fhir.database.utils.version.SchemaConstants;
import com.ibm.fhir.database.utils.version.VersionHistoryService;
import com.ibm.fhir.model.util.ModelSupport;
import com.ibm.fhir.schema.app.menu.Menu;
import com.ibm.fhir.schema.app.util.TenantKeyFileUtil;
import com.ibm.fhir.schema.control.AddForeignKey;
import com.ibm.fhir.schema.control.BackfillResourceChangeLog;
import com.ibm.fhir.schema.control.BackfillResourceChangeLogDb2;
import com.ibm.fhir.schema.control.DisableForeignKey;
import com.ibm.fhir.schema.control.DropForeignKey;
import com.ibm.fhir.schema.control.EnableForeignKey;
import com.ibm.fhir.schema.control.FhirSchemaConstants;
import com.ibm.fhir.schema.control.FhirSchemaGenerator;
import com.ibm.fhir.schema.control.FhirSchemaVersion;
import com.ibm.fhir.schema.control.GetLogicalResourceNeedsV0014Migration;
import com.ibm.fhir.schema.control.GetLogicalResourceNeedsV0027Migration;
import com.ibm.fhir.schema.control.GetResourceChangeLogEmpty;
import com.ibm.fhir.schema.control.GetResourceTypeList;
import com.ibm.fhir.schema.control.GetTenantInfo;
import com.ibm.fhir.schema.control.GetTenantList;
import com.ibm.fhir.schema.control.GetXXLogicalResourceNeedsMigration;
import com.ibm.fhir.schema.control.InitializeLogicalResourceDenorms;
import com.ibm.fhir.schema.control.JavaBatchSchemaGenerator;
import com.ibm.fhir.schema.control.MigrateV0014LogicalResourceIsDeletedLastUpdated;
import com.ibm.fhir.schema.control.MigrateV0021AbstractTypeRemoval;
import com.ibm.fhir.schema.control.MigrateV0027LogicalResourceIdent;
import com.ibm.fhir.schema.control.OAuthSchemaGenerator;
import com.ibm.fhir.schema.control.PopulateParameterNames;
import com.ibm.fhir.schema.control.PopulateResourceTypes;
import com.ibm.fhir.schema.control.SetTenantIdDb2;
import com.ibm.fhir.schema.control.TenantInfo;
import com.ibm.fhir.schema.control.UnusedTableRemovalNeedsV0021Migration;
import com.ibm.fhir.schema.model.ResourceType;
import com.ibm.fhir.schema.model.Schema;
import com.ibm.fhir.schema.size.Db2SizeCollector;
import com.ibm.fhir.schema.size.FHIRDbSizeModel;
import com.ibm.fhir.schema.size.ISizeCollector;
import com.ibm.fhir.schema.size.ISizeReport;
import com.ibm.fhir.schema.size.PostgresSizeCollector;
import com.ibm.fhir.schema.size.ReadableSizeReport;
import com.ibm.fhir.task.api.ITaskCollector;
import com.ibm.fhir.task.api.ITaskGroup;
import com.ibm.fhir.task.core.service.TaskService;

/**
 * Utility app to connect to a database and create/update the IBM FHIR Server schema.
 * The DDL processing is idempotent, with only the necessary changes applied.
 * <br>
 * This utility also includes an option to exercise the tenant partitioning code.
 */
public class Main {

    private static final Logger logger = Logger.getLogger(Main.class.getName());
    private static final int EXIT_OK = 0; // validation was successful
    private static final int EXIT_BAD_ARGS = 1; // invalid CLI arguments
    private static final int EXIT_RUNTIME_ERROR = 2; // programming error
    private static final int EXIT_VALIDATION_FAILED = 3; // validation test failed
    private static final int EXIT_NOT_READY = 4; // DATABASE NOT READY
    private static final int EXIT_TABLESPACE_REMOVAL_NOT_COMPLETE = 5; // Tablespace Removal not complete
    private static final int EXIT_CONCURRENT_UPDATE = 6; // Another schema update is running and the wait time expired

    private static final Menu menu = new Menu();
    private static boolean help = Boolean.FALSE;
    private static final double NANOS = 1e9;

    // Indicates if the feature is enabled for the DbType
    public List<DbType> MULTITENANT_FEATURE_ENABLED = Arrays.asList(DbType.DB2);
    public List<DbType> STORED_PROCEDURE_ENABLED = Arrays.asList(DbType.DB2, DbType.POSTGRESQL, DbType.CITUS);
    public List<DbType> PRIVILEGES_FEATURE_ENABLED = Arrays.asList(DbType.DB2, DbType.POSTGRESQL, DbType.CITUS);

    // Properties accumulated as we parse args and read configuration files
    private final Properties properties = new Properties();

    // Default Values for schema names
    public static final String ADMIN_SCHEMANAME = "FHIR_ADMIN";
    public static final String OAUTH_SCHEMANAME = "FHIR_OAUTH";
    public static final String BATCH_SCHEMANAME = "FHIR_JBATCH";
    public static final String DATA_SCHEMANAME = "FHIRDATA";

    // Force upper-case to avoid tricky-to-catch errors related to quoting names
    private Schema schema = new Schema();

    // Arguments requesting we drop the objects from the schema
    private boolean dropAdmin = false;
    private boolean confirmDrop = false;
    private boolean updateProc = false;
    private boolean checkCompatibility = false;

    // Action flags related to FHIR Schema
    private boolean createFhirSchema = false;
    private boolean updateFhirSchema = false;
    private boolean dropFhirSchema = false;
    private boolean grantFhirSchema = false;

    // Action flags related to OAuth Schema
    private boolean createOauthSchema = false;
    private boolean updateOauthSchema = false;
    private boolean dropOauthSchema = false;
    private boolean grantOauthSchema = false;

    // Action flags related to Java Batch Schema
    private boolean createJavaBatchSchema = false;
    private boolean updateJavaBatchSchema = false;
    private boolean dropJavaBatchSchema = false;
    private boolean grantJavaBatchSchema = false;

    // Tenant Key
    private boolean skipIfTenantExists = false;

    // The database user we will grant tenant data access privileges to
    private String grantTo;

    // Action flag related to Vacuuming:
    private boolean updateVacuum = false;
    private String vacuumTableName = null;
    private int vacuumCostLimit = 2000;
    private int vacuumThreshold = 1000;
    private Double vacuumScaleFactor = null;

    // How many seconds to wait to obtain the update lease
    private int waitForUpdateLeaseSeconds = 10;

    // The database type being populated (default: Db2)
    private DbType dbType = DbType.DB2;
    private IDatabaseTranslator translator = new Db2Translator();

    // Optional subset of resource types (for faster schema builds when testing)
    private Set<String> resourceTypeSubset;

    // Tenant management
    private boolean allocateTenant;
    private boolean refreshTenants;
    private boolean dropTenant;
    private boolean freezeTenant;
    private String tenantName;
    private boolean testTenant;
    private String tenantKey;
    private boolean listTenants;
    private boolean dropDetached;
    private boolean deleteTenantMeta;
    private boolean revokeTenantKey;
    private boolean revokeAllTenantKeys;

    // Forces the removal of tables if data exists
    private boolean forceUnusedTableRemoval = false;

    // Force schema update even if whole-schema-version is current
    private boolean force = false;
    
    // Report on database size metrics
    private boolean showDbSize;
    
    // Include detail output in the report (default is no)
    private boolean showDbSizeDetail = false;

    // Split drops into multiple transactions?
    private boolean dropSplitTransaction = false;

    // Tenant Key Output or Input File
    private String tenantKeyFileName;
    private TenantKeyFileUtil tenantKeyFileUtil = new TenantKeyFileUtil();

    // The tenant name for when we want to add a new tenant key
    private String addKeyForTenant;

    // What status to leave with
    private int exitStatus = EXIT_OK;

    // The pool size for concurrent operations (typically 1 because concurrent DDL can cause internal DB deadlocks)
    private int threadPoolSize = FhirSchemaConstants.DEFAULT_THREAD_POOL_SIZE;

    // The connection pool and transaction provider to support concurrent operations
    private int maxConnectionPoolSize = threadPoolSize + FhirSchemaConstants.CONNECTION_POOL_HEADROOM;
    private PoolConnectionProvider connectionPool;
    private ITransactionProvider transactionProvider;

    // Configuration to control how the LeaseManager operates
    private ILeaseManagerConfig leaseManagerConfig;

    // Which flavor of the FHIR data schema should we build?
    private SchemaType dataSchemaType = SchemaType.PLAIN;

    // -----------------------------------------------------------------------------------------------------------------
    // The following method is related to the common methods and functions
    /**
     * @return a created connection to the selected database
     */
    protected Connection createConnection() {
        Properties connectionProperties = new Properties();
        JdbcPropertyAdapter adapter = getPropertyAdapter(dbType, properties);
        adapter.getExtraProperties(connectionProperties);

        String url = translator.getUrl(properties);
        logger.info("Opening connection to: " + url);
        Connection connection;
        try {
            connection = DriverManager.getConnection(url, connectionProperties);
            connection.setAutoCommit(false);
        } catch (SQLException x) {
            throw translator.translate(x);
        }
        return connection;
    }

    /**
     * Create a simple connection pool associated with our data source so that we
     * can perform the DDL deployment in parallel
     */
    protected void configureConnectionPool() {
        JdbcPropertyAdapter adapter = getPropertyAdapter(dbType, properties);
        JdbcConnectionProvider cp = new JdbcConnectionProvider(this.translator, adapter);
        this.connectionPool = new PoolConnectionProvider(cp, this.maxConnectionPoolSize);
        this.transactionProvider = new SimpleTransactionProvider(this.connectionPool);

        if (this.dbType == DbType.CITUS) {
            connectionPool.setNewConnectionHandler(Main::configureCitusConnection);
        }
    }

    /**
     * Add the admin schema objects to the {@link PhysicalDataModel}
     *
     * @param pdm the data model to build
     */
    protected void buildAdminSchemaModel(PhysicalDataModel pdm) {
        // Add the tenant and tenant_keys tables and any other admin schema stuff
        SchemaType adminSchemaType = isMultitenant() ? SchemaType.MULTITENANT : SchemaType.PLAIN;
        FhirSchemaGenerator gen = new FhirSchemaGenerator(schema.getAdminSchemaName(), schema.getSchemaName(), adminSchemaType);
        gen.buildAdminSchema(pdm);
    }

    /**
     * Add the OAuth schema objects to the given {@link PhysicalDataModel}
     *
     * @param pdm the model to build
     */
    protected void buildOAuthSchemaModel(PhysicalDataModel pdm) {
        // Build/update the Liberty OAuth-related tables
        OAuthSchemaGenerator oauthSchemaGenerator = new OAuthSchemaGenerator(schema.getOauthSchemaName());
        oauthSchemaGenerator.buildOAuthSchema(pdm);
    }

    /**
     * Add the JavaBatch schema objects to the given {@link PhysicalDataModel}
     *
     * @param pdm
     */
    protected void buildJavaBatchSchemaModel(PhysicalDataModel pdm) {
        // Build/update the Liberty JBatch related tables
        JavaBatchSchemaGenerator javaBatchSchemaGenerator = new JavaBatchSchemaGenerator(schema.getJavaBatchSchemaName());
        javaBatchSchemaGenerator.buildJavaBatchSchema(pdm);
    }

    /**
     * Start the schema object creation tasks and wait for everything to complete
     *
     * @param pdm
     * @param adapter
     * @param collector
     * @param vhs
     */
    protected void applyModel(PhysicalDataModel pdm, ISchemaAdapter adapter, ITaskCollector collector, VersionHistoryService vhs, SchemaType schemaType) {
        logger.info("Collecting model update tasks");
        // If using a distributed RDBMS (like Citus) then skip the initial FK creation
        final boolean includeForeignKeys = schemaType != SchemaType.DISTRIBUTED;
        SchemaApplyContext context = SchemaApplyContext.builder().setIncludeForeignKeys(includeForeignKeys).build();
        pdm.collect(collector, adapter, context, this.transactionProvider, vhs);

        // FHIR in the hole!
        logger.info("Starting model updates");
        collector.startAndWait();

        Collection<ITaskGroup> failedTaskGroups = collector.getFailedTaskGroups();
        if (failedTaskGroups.size() > 0) {
            this.exitStatus = EXIT_RUNTIME_ERROR;

            final String failedStr =
                    failedTaskGroups.stream().map((tg) -> tg.getTaskId()).collect(Collectors.joining(","));
            logger.severe("List of failed task groups: " + failedStr);
        }
    }

    /**
     * specific feature to check if it is compatible.
     *
     * @return
     */
    protected boolean checkCompatibility() {
        IDatabaseAdapter adapter = getDbAdapter(dbType, connectionPool);
        try (ITransaction tx = TransactionFactory.openTransaction(connectionPool)) {
            return adapter.checkCompatibility(schema.getAdminSchemaName());
        }
    }

    /**
     * Create the schemas
     */
    protected void createSchemas() {
        try {
            try (Connection c = createConnection()) {
                try {
                    JdbcTarget target = new JdbcTarget(c);
                    IDatabaseAdapter adapter = getDbAdapter(dbType, target);

                    // We always create the 'admin' schema to track to the changes to any of the other schemas.
                    adapter.createSchema(schema.getAdminSchemaName());

                    // FHIR Data Schema
                    if (createFhirSchema) {
                        adapter.createSchema(schema.getSchemaName());
                        if (this.grantTo != null) {
                            adapter.grantSchemaUsage(schema.getSchemaName(), grantTo);
                        }
                        c.commit();
                    }

                    // OAuth Schema
                    if (createOauthSchema) {
                        adapter.createSchema(schema.getOauthSchemaName());
                        if (this.grantTo != null) {
                            adapter.grantSchemaUsage(schema.getOauthSchemaName(), grantTo);
                        }
                    }

                    // Java Batch Schema
                    if (createJavaBatchSchema) {
                        adapter.createSchema(schema.getJavaBatchSchemaName());
                        if (this.grantTo != null) {
                            adapter.grantSchemaUsage(schema.getJavaBatchSchemaName(), grantTo);
                        }
                    }
                } catch (Exception x) {
                    c.rollback();
                    throw x;
                }
                c.commit();
            }
        } catch (SQLException x) {
            throw translator.translate(x);
        }
    }

    /**
     * Process the schemas configured to be updated
     */
    protected void updateSchemas() {

        // Make sure that we have the CONTROL table created before we try any
        // schema update work
        ISchemaAdapter schemaAdapter = getSchemaAdapter(SchemaType.PLAIN, dbType, connectionPool);
        try (ITransaction tx = transactionProvider.getTransaction()) {
            CreateControl.createTableIfNeeded(schema.getAdminSchemaName(), schemaAdapter);
        } catch (UniqueConstraintViolationException x) {
            // Race condition - two or more instances trying to create the CONTROL table
            throw new ConcurrentUpdateException("Concurrent update - create control table");
        }

        if (updateFhirSchema) {
            updateFhirSchema();
        }

        if (updateOauthSchema) {
            updateOauthSchema();
        }

        if (updateJavaBatchSchema) {
            updateJavaBatchSchema();
        }
    }

    /**
     * Add FHIR data schema objects to the given {@link PhysicalDataModel}
     * @param pdm the data model being built
     */
    protected void buildFhirDataSchemaModel(PhysicalDataModel pdm) {
        FhirSchemaGenerator gen;
        if (resourceTypeSubset == null || resourceTypeSubset.isEmpty()) {
            gen = new FhirSchemaGenerator(schema.getAdminSchemaName(), schema.getSchemaName(), getDataSchemaType());
        } else {
            gen = new FhirSchemaGenerator(schema.getAdminSchemaName(), schema.getSchemaName(), getDataSchemaType(), resourceTypeSubset);
        }

        gen.buildSchema(pdm);
        switch (dbType) {
        case DB2:
            gen.buildDatabaseSpecificArtifactsDb2(pdm);
            break;
        case DERBY:
            logger.info("No database specific artifacts");
            break;
        case POSTGRESQL:
            gen.buildDatabaseSpecificArtifactsPostgres(pdm);
            break;
        case CITUS:
            gen.buildDatabaseSpecificArtifactsPostgres(pdm);
            // gen.buildDatabaseSpecificArtifactsCitus(pdm);
            break;
        default:
            throw new IllegalStateException("Unsupported db type: " + dbType);
        }
    }

    /**
     * Update the FHIR data schema
     */
    protected void updateFhirSchema() {
        LeaseManager leaseManager = new LeaseManager(this.translator, connectionPool, transactionProvider, schema.getAdminSchemaName(), schema.getSchemaName(),
            leaseManagerConfig);

        try {
            if (!leaseManager.waitForLease(waitForUpdateLeaseSeconds)) {
                throw new ConcurrentUpdateException("Concurrent update for FHIR data schema: '" + schema.getSchemaName() + "'");
            }

            final String targetSchemaName = schema.getSchemaName();
            ISchemaAdapter schemaAdapter = getSchemaAdapter(SchemaType.PLAIN, dbType, connectionPool);
            try (ITransaction tx = transactionProvider.getTransaction()) {
                CreateWholeSchemaVersion.createTableIfNeeded(targetSchemaName, schemaAdapter);
            }

            // If our schema is already at the latest version, we can skip a lot of processing
            SchemaVersionsManager svm = new SchemaVersionsManager(translator, connectionPool, transactionProvider, targetSchemaName,
                FhirSchemaVersion.getLatestFhirSchemaVersion().vid());
            if (svm.isSchemaOld() || this.force && svm.isSchemaVersionMatch()) {
                if (this.dbType == DbType.CITUS) {
                    // First version with Citus support is V0027 and we can't upgrade
                    // from before that
                    int currentSchemaVersion = svm.getVersionForSchema();
                    if (currentSchemaVersion >= 0 && currentSchemaVersion < FhirSchemaVersion.V0027.vid()) {
                        throw new IllegalStateException("Cannot upgrade Citus databases with schema version < V0027");
                    }
                }

                // Build/update the FHIR-related tables as well as the stored procedures
                PhysicalDataModel pdm = new PhysicalDataModel(isDistributed());
                buildFhirDataSchemaModel(pdm);
<<<<<<< HEAD
                boolean isNewDb = updateSchema(pdm, getDataSchemaType());
=======
                updateSchema(pdm);
>>>>>>> f225e5e2

                if (this.exitStatus == EXIT_OK) {
                    // If the db is multi-tenant, we populate the resource types and parameter names in allocate-tenant.
                    // Otherwise, populate the resource types and parameters names (codes) now
                    if (!MULTITENANT_FEATURE_ENABLED.contains(dbType)) {
                        populateResourceTypeAndParameterNameTableEntries(null);
                    }

                    if (MULTITENANT_FEATURE_ENABLED.contains(dbType)) {
                        logger.info("Refreshing tenant partitions");
                        refreshTenants();
                    }

                    // backfill the resource_change_log table if needed
                    backfillResourceChangeLog();

                    // perform any updates we need related to the V0010 schema change (IS_DELETED flag)
                    applyDataMigrationForV0010();

                    // V0014 IS_DELETED and LAST_UPDATED added to whole-system LOGICAL_RESOURCES
                    applyDataMigrationForV0014();

                    // V0021 removes Abstract Type tables which are unused.
                    applyTableRemovalForV0021();

                    // V0027 populate the new LOGICAL_RESOURCE_IDENT table
                    applyDataMigrationForV0027();

                    // Apply privileges if asked
                    if (grantTo != null) {
                        grantPrivilegesForFhirData();
                    }

                    // Finally, update the whole schema version
                    svm.updateSchemaVersion();

                    // Log warning messages that unused tables will be removed in a future release.
                    // TODO: This will no longer be needed after the tables are removed (https://github.com/IBM/FHIR/issues/713).
                    logWarningMessagesForDeprecatedTables();
                }
            } else if (this.force) {
                logger.info("Cannot force when schema is ahead of this version; skipping update for: '" + targetSchemaName + "'");
                this.exitStatus = EXIT_BAD_ARGS;
            } else {
                // useful to see what version the database is actually at
                int databaseSchemaVersion = svm.getVersionForSchema();
                logger.info("Schema is up-to-date [version=" + databaseSchemaVersion + "]; skipping update for: '" + targetSchemaName + "'");
            }
        } finally {
            leaseManager.cancelLease();
        }
    }

    /**
     * Build and apply the OAuth schema changes
     */
    protected void updateOauthSchema() {
        LeaseManager leaseManager = new LeaseManager(this.translator, connectionPool, transactionProvider, schema.getAdminSchemaName(), schema.getOauthSchemaName(),
            leaseManagerConfig);

        try {
            if (!leaseManager.waitForLease(waitForUpdateLeaseSeconds)) {
                throw new ConcurrentUpdateException("Concurrent update for Liberty OAuth schema: '" + schema.getOauthSchemaName() + "'");
            }

            final String targetSchemaName = schema.getOauthSchemaName();
            ISchemaAdapter schemaAdapter = getSchemaAdapter(SchemaType.PLAIN, dbType, connectionPool);
            try (ITransaction tx = transactionProvider.getTransaction()) {
                CreateWholeSchemaVersion.createTableIfNeeded(targetSchemaName, schemaAdapter);
            }

            // If our schema is already at the latest version, we can skip a lot of processing
            SchemaVersionsManager svm = new SchemaVersionsManager(translator, connectionPool, transactionProvider, targetSchemaName,
                FhirSchemaVersion.getLatestFhirSchemaVersion().vid());
            if (svm.isSchemaOld() || this.force && svm.isSchemaVersionMatch()) {
                PhysicalDataModel pdm = new PhysicalDataModel(false);
                buildOAuthSchemaModel(pdm);
                updateSchema(pdm, SchemaType.PLAIN);

                if (this.exitStatus == EXIT_OK) {
                    // Apply privileges if asked
                    if (grantTo != null) {
                        grantPrivilegesForOAuth();
                    }

                    // Mark the schema as up-to-date
                    svm.updateSchemaVersion();
                }
            } else if (this.force) {
                logger.info("Cannot force when schema is ahead of this version; skipping update for: '" + targetSchemaName + "'");
                this.exitStatus = EXIT_BAD_ARGS;
            } else {
                logger.info("Schema is current; skipping update for: '" + targetSchemaName + "'");
            }
        } finally {
            leaseManager.cancelLease();
        }
    }

    /**
     * Build and apply the JavaBatch schema changes
     */
    protected void updateJavaBatchSchema() {
        LeaseManager leaseManager = new LeaseManager(this.translator, connectionPool, transactionProvider, schema.getAdminSchemaName(), schema.getJavaBatchSchemaName(),
            leaseManagerConfig);

        try {
            if (!leaseManager.waitForLease(waitForUpdateLeaseSeconds)) {
                throw new ConcurrentUpdateException("Concurrent update for Liberty JavaBatch schema: '" + schema.getJavaBatchSchemaName() + "'");
            }

            final String targetSchemaName = schema.getJavaBatchSchemaName();
            ISchemaAdapter schemaAdapter = getSchemaAdapter(SchemaType.PLAIN, dbType, connectionPool);
            try (ITransaction tx = transactionProvider.getTransaction()) {
                CreateWholeSchemaVersion.createTableIfNeeded(targetSchemaName, schemaAdapter);
            }

            // If our schema is already at the latest version, we can skip a lot of processing
            SchemaVersionsManager svm = new SchemaVersionsManager(translator, connectionPool, transactionProvider, targetSchemaName,
                FhirSchemaVersion.getLatestFhirSchemaVersion().vid());
            if (svm.isSchemaOld() || this.force && svm.isSchemaVersionMatch()) {
                PhysicalDataModel pdm = new PhysicalDataModel(false);
                buildJavaBatchSchemaModel(pdm);
                updateSchema(pdm, SchemaType.PLAIN);

                if (this.exitStatus == EXIT_OK) {
                    // Apply privileges if asked
                    if (grantTo != null) {
                        grantPrivilegesForBatch();
                    }

                    // Mark the schema as up-to-date
                    svm.updateSchemaVersion();
                }
            } else if (this.force) {
                logger.info("Cannot force when schema is ahead of this version; skipping update for: '" + targetSchemaName + "'");
                this.exitStatus = EXIT_BAD_ARGS;
            } else {
                logger.info("Schema is current; skipping update for: '" + targetSchemaName + "'");
            }
        } finally {
            leaseManager.cancelLease();
        }
    }

    /**
     * Update the schema associated with the given {@link PhysicalDataModel}
     * @return true if the database is new
     */
    protected boolean updateSchema(PhysicalDataModel pdm, SchemaType schemaType) {

        // The objects are applied in parallel, which relies on each object
        // expressing its dependencies correctly. Changes are only applied
        // if their version is greater than the current version.
        logger.info("Connection pool size: " + this.maxConnectionPoolSize);
        logger.info("    Thread pool size: " + this.threadPoolSize);
        TaskService taskService = new TaskService();
        ExecutorService pool = Executors.newFixedThreadPool(this.threadPoolSize);
        ITaskCollector collector = taskService.makeTaskCollector(pool);
        IDatabaseAdapter adapter = getDbAdapter(dbType, connectionPool);
        ISchemaAdapter schemaAdapter = getSchemaAdapter(schemaType, dbType, connectionPool);

        // Before we start anything, we need to make sure our schema history
        // and control tables are in place. These tables are used to manage
        // all FHIR data, oauth and JavaBatch schemas we build
        try (ITransaction tx = transactionProvider.getTransaction()) {
            CreateVersionHistory.createTableIfNeeded(schema.getAdminSchemaName(), schemaAdapter);
        }

        // Current version history for the data schema
        VersionHistoryService vhs =
                new VersionHistoryService(schema.getAdminSchemaName(), schema.getSchemaName(), schema.getOauthSchemaName(), schema.getJavaBatchSchemaName());
        vhs.setTransactionProvider(transactionProvider);
        vhs.setTarget(adapter);
        vhs.init();

        // Use the version history service to determine if this table existed before we run `applyWithHistory`
        boolean isNewDb = vhs.getVersion(schema.getSchemaName(), DatabaseObjectType.TABLE.name(), "PARAMETER_NAMES") == null ||
                vhs.getVersion(schema.getSchemaName(), DatabaseObjectType.TABLE.name(), "PARAMETER_NAMES") == 0;

        applyModel(pdm, schemaAdapter, collector, vhs, schemaType);
        applyDistributionRules(pdm, schemaType);

        // The physical database objects should now match what was defined in the PhysicalDataModel

        return isNewDb;
    }

    /**
     * Apply any table distribution rules in one transaction and then add all the
     * FK constraints that are needed
     * @param pdm
     */
    private void applyDistributionRules(PhysicalDataModel pdm, SchemaType schemaType) {
        if (dbType == DbType.CITUS) {
            ISchemaAdapter schemaAdapter = getSchemaAdapter(getDataSchemaType(), dbType, connectionPool);
            pdm.applyDistributionRules(schemaAdapter, () -> TransactionFactory.openTransaction(connectionPool));
        }

        final boolean includedForeignKeys = schemaType != SchemaType.DISTRIBUTED;
        if (!includedForeignKeys) {
            // Now that all the tables have been distributed, it should be safe
            // to apply the FK constraints
            final String tenantColumnName = isMultitenant() ? "mt_id" : null;
            ISchemaAdapter adapter = getSchemaAdapter(getDataSchemaType(), dbType, connectionPool);
            AddForeignKey adder = new AddForeignKey(adapter, tenantColumnName);
            pdm.visit(adder, FhirSchemaGenerator.SCHEMA_GROUP_TAG, FhirSchemaGenerator.FHIRDATA_GROUP, () -> TransactionFactory.openTransaction(connectionPool));
        }        
    }

    /**
     * Special case to initialize new connections created by the connection pool
     * for Citus databases
     * @param c
     */
    private static void configureCitusConnection(Connection c) {
        logger.info("Citus: Configuring new database connection");
        ConfigureConnectionDAO dao = new ConfigureConnectionDAO();
        dao.run(new CitusTranslator(), c);
     }

    /**
     * populates for the given tenantId the RESOURCE_TYPE table.
     *
     * @implNote if you update this method, be sure to update
     *           DerbyBootstrapper.populateResourceTypeAndParameterNameTableEntries
     *           and DerbyFhirDatabase.populateResourceTypeAndParameterNameTableEntries
     *           The reason is there are three different ways of managing the transaction.
     * @param tenantId
     *            the mt_id that is used to setup the partition.
     *            passing in null signals not multi-tenant.
     */
    protected void populateResourceTypeAndParameterNameTableEntries(Integer tenantId) {
        try (ITransaction tx = TransactionFactory.openTransaction(connectionPool)) {
            try (Connection c = connectionPool.getConnection();) {
                String logTenantId = tenantId != null ? Integer.toString(tenantId) : "default";
                logger.info("tenantId [" + logTenantId + "] is being pre-populated with lookup table data.");
                PopulateResourceTypes populateResourceTypes =
                        new PopulateResourceTypes(schema.getAdminSchemaName(), schema.getSchemaName(), tenantId);
                populateResourceTypes.run(translator, c);

                PopulateParameterNames populateParameterNames =
                        new PopulateParameterNames(schema.getAdminSchemaName(), schema.getSchemaName(), tenantId);
                populateParameterNames.run(translator, c);
                logger.info("Finished prepopulating the resource type and search parameter code/name tables tables");
            } catch (SQLException ex) {
                tx.setRollbackOnly();
                throw new DataAccessException(ex);
            } catch (DataAccessException x) {
                // Something went wrong, so mark the transaction as failed
                tx.setRollbackOnly();
                throw x;
            }
        }
    }

    /**
     * Drop all the objects in the admin and data schemas.
     * Typically used during development.
     */
    protected void dropSchema() {
        PhysicalDataModel pdm = new PhysicalDataModel(isDistributed());
        buildCommonModel(pdm, dropFhirSchema, dropOauthSchema, dropJavaBatchSchema);

        // Dropping the schema in PostgreSQL can fail with an out of shared memory error
        // which is apparently related to max_locks_per_transaction. It may not be possible
        // to increase this value (e.g. in cloud databases) and so to work around this, before
        // dropping the schema objects, we knock out all the FOREIGN KEY constraints first.
        if (dropFhirSchema) {
            logger.info("Dropping FK constraints in the data schema: " + this.schema.getSchemaName());
            dropForeignKeyConstraints(pdm, FhirSchemaGenerator.SCHEMA_GROUP_TAG, FhirSchemaGenerator.FHIRDATA_GROUP);
        }

        if (dropOauthSchema) {
            logger.info("Dropping FK constraints in the OAuth schema: " + this.schema.getOauthSchemaName());
            dropForeignKeyConstraints(pdm, FhirSchemaGenerator.SCHEMA_GROUP_TAG, OAuthSchemaGenerator.OAUTH_GROUP);
        }

        if (dropJavaBatchSchema) {
            logger.info("Dropping FK constraints in the Batch schema: " + this.schema.getJavaBatchSchemaName());
            dropForeignKeyConstraints(pdm, FhirSchemaGenerator.SCHEMA_GROUP_TAG, JavaBatchSchemaGenerator.BATCH_GROUP);
        }

        if (dropAdmin) {
            // Also drop the FK constraints within the administration schema
            logger.info("Dropping FK constraints in the admin schema: " + this.schema.getAdminSchemaName());
            dropForeignKeyConstraints(pdm, FhirSchemaGenerator.SCHEMA_GROUP_TAG, FhirSchemaGenerator.ADMIN_GROUP);
        }

        try {
            try (Connection c = createConnection()) {
                try {
                    JdbcTarget target = new JdbcTarget(c);
                    IDatabaseAdapter adapter = getDbAdapter(dbType, target);
                    ISchemaAdapter schemaAdapter = getSchemaAdapter(getDataSchemaType(), adapter);
                    ISchemaAdapter plainSchemaAdapter = getSchemaAdapter(SchemaType.PLAIN, adapter);
                    VersionHistoryService vhs =
                            new VersionHistoryService(schema.getAdminSchemaName(), schema.getSchemaName(), schema.getOauthSchemaName(), schema.getJavaBatchSchemaName());
                    vhs.setTransactionProvider(transactionProvider);
                    vhs.setTarget(adapter);

                    if (dropFhirSchema) {
                        // Just drop the objects associated with the FHIRDATA schema group
                        final String schemaName = schema.getSchemaName();
                        if (this.dropSplitTransaction) {
                            // important that we use an adapter connected with the connection pool
                            // (which is connected to the transaction provider)
                            ISchemaAdapter poolSchemaAdapter = getSchemaAdapter(getDataSchemaType(), dbType, connectionPool);
                            pdm.dropSplitTransaction(poolSchemaAdapter, this.transactionProvider, FhirSchemaGenerator.SCHEMA_GROUP_TAG, FhirSchemaGenerator.FHIRDATA_GROUP);
                        } else {
                            // old fashioned drop where we do everything in one (big) transaction
                            pdm.drop(schemaAdapter, FhirSchemaGenerator.SCHEMA_GROUP_TAG, FhirSchemaGenerator.FHIRDATA_GROUP);
                        }

                        // Drop the whole-schema-version table
                        CreateWholeSchemaVersion.dropTable(schemaName, plainSchemaAdapter);
                        if (!checkSchemaIsEmpty(adapter, schemaName)) {
                            throw new DataAccessException("Schema '" + schemaName + "' not empty after drop");
                        }
                        vhs.clearVersionHistory(schemaName);
                    }

                    if (dropOauthSchema) {
                        // Just drop the objects associated with the OAUTH schema group
                        final String schemaName = schema.getOauthSchemaName();
                        pdm.drop(schemaAdapter, FhirSchemaGenerator.SCHEMA_GROUP_TAG, OAuthSchemaGenerator.OAUTH_GROUP);
                        CreateWholeSchemaVersion.dropTable(schemaName, plainSchemaAdapter);
                        if (!checkSchemaIsEmpty(adapter, schemaName)) {
                            throw new DataAccessException("Schema '" + schemaName + "' not empty after drop");
                        }
                        vhs.clearVersionHistory(schemaName);
                    }

                    if (dropJavaBatchSchema) {
                        // Just drop the objects associated with the BATCH schema group
                        final String schemaName = schema.getJavaBatchSchemaName();
                        pdm.drop(plainSchemaAdapter, FhirSchemaGenerator.SCHEMA_GROUP_TAG, JavaBatchSchemaGenerator.BATCH_GROUP);
                        CreateWholeSchemaVersion.dropTable(schemaName, plainSchemaAdapter);
                        if (!checkSchemaIsEmpty(adapter, schemaName)) {
                            throw new DataAccessException("Schema '" + schemaName + "' not empty after drop");
                        }
                        vhs.clearVersionHistory(schemaName);
                    }

                    if (dropAdmin) {
                        // Just drop the objects associated with the ADMIN schema group
                        CreateVersionHistory.generateTable(pdm, ADMIN_SCHEMANAME, true);
                        CreateControl.buildTableDef(pdm, ADMIN_SCHEMANAME, true);
                        pdm.drop(plainSchemaAdapter, FhirSchemaGenerator.SCHEMA_GROUP_TAG, FhirSchemaGenerator.ADMIN_GROUP);
                        if (!checkSchemaIsEmpty(adapter, schema.getAdminSchemaName())) {
                            throw new DataAccessException("Schema '" + schema.getAdminSchemaName() + "' not empty after drop");
                        }
                    }
                } catch (Exception x) {
                    c.rollback();
                    throw x;
                }
                c.commit();
            }
        } catch (SQLException x) {
            throw translator.translate(x);
        }
    }

    /**
     * Add part of the schema drop process, we first kill all
     * the foreign key constraints. The rest of the drop is
     * performed in a second transaction.
     *
     * @param pdm
     */
    private void dropForeignKeyConstraints(PhysicalDataModel pdm, String tagGroup, String tag) {
        try (Connection c = createConnection()) {
            try {
                JdbcTarget target = new JdbcTarget(c);
                IDatabaseAdapter adapter = getDbAdapter(dbType, target);

                Set<Table> referencedTables = new HashSet<>();
                DropForeignKey dropper = new DropForeignKey(adapter, referencedTables);
                pdm.visit(dropper, tagGroup, tag, null);
            } catch (Exception x) {
                c.rollback();
                throw x;
            }
            c.commit();
        } catch (SQLException x) {
            throw translator.translate(x);
        }
    }

    // -----------------------------------------------------------------------------------------------------------------
    // The following method is related to the Stored Procedures and Functions feature
    /**
     * Update the stored procedures used by FHIR to insert records
     * into the FHIR resource tables
     */
    protected void updateProcedures() {
        if (!STORED_PROCEDURE_ENABLED.contains(dbType)) {
            return;
        }

        // Build/update the tables as well as the stored procedures
        PhysicalDataModel pdm = new PhysicalDataModel(isDistributed());
        // Since this is a stored procedure, we need the model.
        // We must pass in true to flag to the underlying layer that the
        // Procedures need to be generated.
        buildCommonModel(pdm, true, updateOauthSchema, updateJavaBatchSchema);

        // Now only apply the procedures in the model. Much faster than
        // going through the whole schema
        try (ITransaction tx = TransactionFactory.openTransaction(connectionPool)) {
            try (Connection c = connectionPool.getConnection();) {
                try {
                    ISchemaAdapter schemaAdapter = getSchemaAdapter(getDataSchemaType(), dbType, connectionPool);
                    SchemaApplyContext context = SchemaApplyContext.getDefault();
                    pdm.applyProcedures(schemaAdapter, context);
                    pdm.applyFunctions(schemaAdapter, context);

                    // Because we're replacing the procedures, we should also check if
                    // we need to apply the associated privileges
                    if (this.grantTo != null) {
                        pdm.applyProcedureAndFunctionGrants(schemaAdapter, FhirSchemaConstants.FHIR_USER_GRANT_GROUP, grantTo);
                    }
                } catch (DataAccessException x) {
                    // Something went wrong, so mark the transaction as failed
                    tx.setRollbackOnly();
                    throw x;
                }
                // Reminder: Don't fall into the trap, let the connectionPool and Transaction Management handle the
                // transaction commit.
            } catch (SQLException x) {
                tx.setRollbackOnly();
                throw translator.translate(x);
            }
        }
    }

    /**
     * Build a common PhysicalDataModel containing all the requested schemas
     *
     * @param pdm the model to construct
     * @param addFhirDataSchema include objects for the FHIR data schema
     * @param addOAuthSchema include objects for the Liberty OAuth schema
     * @param addJavaBatchSchema include objects for the Liberty JavaBatch schema
     */
    protected void buildCommonModel(PhysicalDataModel pdm, boolean addFhirDataSchema, boolean addOAuthSchema, boolean addJavaBatchSchema) {
        if (addFhirDataSchema) {
            buildFhirDataSchemaModel(pdm);
        }

        if (addOAuthSchema) {
            buildOAuthSchemaModel(pdm);
        }

        if (addJavaBatchSchema) {
            buildJavaBatchSchemaModel(pdm);
        }
    }

    /**
     * Apply grants to the FHIR data schema objects
     */
    protected void grantPrivilegesForFhirData() {

        final ISchemaAdapter schemaAdapter = getSchemaAdapter(getDataSchemaType(), dbType, connectionPool);
        try (ITransaction tx = TransactionFactory.openTransaction(connectionPool)) {
            try {
                PhysicalDataModel pdm = new PhysicalDataModel(isDistributed());
                buildFhirDataSchemaModel(pdm);
                pdm.applyGrants(schemaAdapter, FhirSchemaConstants.FHIR_USER_GRANT_GROUP, grantTo);

                // Grant SELECT on WHOLE_SCHEMA_VERSION to the FHIR server user
                // Note the constant comes from SchemaConstants on purpose
                CreateWholeSchemaVersion.grantPrivilegesTo(schemaAdapter, schema.getSchemaName(), SchemaConstants.FHIR_USER_GRANT_GROUP, grantTo);
            } catch (DataAccessException x) {
                // Something went wrong, so mark the transaction as failed
                tx.setRollbackOnly();
                throw x;
            }
        }
    }

    /**
     * Apply grants to the OAuth schema objects
     */
    protected void grantPrivilegesForOAuth() {
        final ISchemaAdapter schemaAdapter = getSchemaAdapter(SchemaType.PLAIN, dbType, connectionPool);
        try (ITransaction tx = TransactionFactory.openTransaction(connectionPool)) {
            try {
                PhysicalDataModel pdm = new PhysicalDataModel(false);
                buildOAuthSchemaModel(pdm);
                pdm.applyGrants(schemaAdapter, FhirSchemaConstants.FHIR_OAUTH_GRANT_GROUP, grantTo);

            } catch (DataAccessException x) {
                // Something went wrong, so mark the transaction as failed
                tx.setRollbackOnly();
                throw x;
            }
        }

    }

    /**
     * Apply grants to the JavaBatch schema objects
     */
    protected void grantPrivilegesForBatch() {
        final ISchemaAdapter schemaAdapter = getSchemaAdapter(SchemaType.PLAIN, dbType, connectionPool);
        try (ITransaction tx = TransactionFactory.openTransaction(connectionPool)) {
            try {
                PhysicalDataModel pdm = new PhysicalDataModel(false);
                buildJavaBatchSchemaModel(pdm);
                pdm.applyGrants(schemaAdapter, FhirSchemaConstants.FHIR_BATCH_GRANT_GROUP, grantTo);

                // special case for the JavaBatch schema in PostgreSQL
                schemaAdapter.grantAllSequenceUsage(schema.getJavaBatchSchemaName(), grantTo);

            } catch (DataAccessException x) {
                // Something went wrong, so mark the transaction as failed
                tx.setRollbackOnly();
                throw x;
            }
        }
    }

    /**
     * Grant the minimum required set of privileges on the FHIR schema objects
     * to the grantTo user. All tenant data access is via this user, and is the
     * only user the FHIR server itself is configured with.
     */
    protected void grantPrivileges() {
        if (!PRIVILEGES_FEATURE_ENABLED.contains(dbType)) {
            return;
        }

        // The case where all are to be granted on the default schemas.
        if (!(updateFhirSchema || grantFhirSchema || updateOauthSchema
                || grantOauthSchema || updateJavaBatchSchema || grantJavaBatchSchema)) {
            grantOauthSchema = true;
            grantFhirSchema = true;
            grantJavaBatchSchema = true;
        }

        if (grantFhirSchema) {
            grantPrivilegesForFhirData();
        }

        if (grantOauthSchema) {
            grantPrivilegesForOAuth();
        }

        if (grantJavaBatchSchema) {
            grantPrivilegesForBatch();
        }
    }

    /**
     * Do we want to build the multitenant variant of the schema (currently only supported
     * by DB2)
     *
     * @return
     */
    protected boolean isMultitenant() {
        return MULTITENANT_FEATURE_ENABLED.contains(this.dbType);
    }

    /**
     * What type of FHIR data schema do we want to build?
     * @return
     */
    protected SchemaType getDataSchemaType() {
        return this.dataSchemaType;
    }

    // -----------------------------------------------------------------------------------------------------------------
    // The following methods are related to Multi-Tenant only.
    /**
     * Add a new tenant key so that we can rotate the values (add a
     * new key, update config files, then remove the old key). This
     * avoids any service interruption.
     */
    protected void addTenantKey() {
        if (!isMultitenant()) {
            return;
        }

        // Only if the Tenant Key file is provided as a parameter is it not null.
        // in this case we want special behavior.
        if (tenantKeyFileUtil.keyFileExists(tenantKeyFileName)) {
            tenantKey = this.tenantKeyFileUtil.readTenantFile(tenantKeyFileName);
        } else {
            tenantKey = getRandomKey();
        }

        // The salt is used when we hash the tenantKey. We're just using SHA-256 for
        // the hash here, not multiple rounds of a password hashing algorithm. It's
        // sufficient in our case because we are using a 32-byte random value as the
        // key, giving 256 bits of entropy.
        final String tenantSalt = getRandomKey();

        Db2Adapter adapter = new Db2Adapter(connectionPool);
        checkIfTenantNameAndTenantKeyExists(adapter, tenantName, tenantKey, false);
        try (ITransaction tx = TransactionFactory.openTransaction(connectionPool)) {
            try {
                GetTenantDAO tid = new GetTenantDAO(schema.getAdminSchemaName(), addKeyForTenant);
                Tenant tenant = adapter.runStatement(tid);

                if (tenant != null) {
                    // Attach the new tenant key to the tenant:
                    AddTenantKeyDAO adder =
                            new AddTenantKeyDAO(schema.getAdminSchemaName(), tenant.getTenantId(), tenantKey, tenantSalt, FhirSchemaConstants.TENANT_SEQUENCE);
                    adapter.runStatement(adder);
                } else {
                    throw new IllegalArgumentException("Tenant does not exist: " + addKeyForTenant);
                }
            } catch (DataAccessException x) {
                // Something went wrong, so mark the transaction as failed
                tx.setRollbackOnly();
                throw x;
            }
        }

        if (tenantKeyFileName == null) {
            // Generated
            logger.info("New tenant key: " + addKeyForTenant + " [key=" + tenantKey + "]");
        } else {
            // Loaded from File
            logger.info("New tenant key from file: " + addKeyForTenant + " [tenantKeyFileName=" + tenantKeyFileName + "]");
            if (!tenantKeyFileUtil.keyFileExists(tenantKeyFileName)) {
                tenantKeyFileUtil.writeTenantFile(tenantKeyFileName, tenantKey);
            }
        }

    }

    /**
     * checks if tenant name and tenant key exists.
     *
     * @param adapter
     *            the db2 adapter as this is a db2 feature only now
     * @param tenantName
     *            the tenant's name
     * @param tenantKey
     *            tenant key
     * @param skip
     *            whether or not to skip over cases where this tenantName/tenantKey combination already exists
     *
     * @throws IllegalArgumentException if the tenantName/tenantKey combination already exists and the {@code skip} argument is false
     *
     * @return indicates if the tenantName/tenantKey exists
     */
    protected boolean checkIfTenantNameAndTenantKeyExists(Db2Adapter adapter, String tenantName, String tenantKey, boolean skip) {
        try (ITransaction tx = TransactionFactory.openTransaction(connectionPool)) {
            try {
                final String sql =
                        "SELECT t.tenant_status FROM fhir_admin.tenants t WHERE t.tenant_name = ? "
                                + "AND EXISTS (SELECT 1 FROM fhir_admin.tenant_keys tk WHERE tk.mt_id = t.mt_id "
                                + "AND tk.tenant_hash = sysibm.hash(tk.tenant_salt || ?, 2))";
                try (PreparedStatement stmt = connectionPool.getConnection().prepareStatement(sql)) {
                    stmt.setString(1, tenantName);
                    stmt.setString(2, tenantKey);
                    if (stmt.execute()) {
                        try (ResultSet resultSet = stmt.getResultSet();) {
                            if (resultSet.next()) {
                                if (skip) {
                                    return true;
                                } else {
                                    throw new IllegalArgumentException("tenantName and tenantKey already exists");
                                }
                            }
                        }
                    } else {
                        throw new IllegalArgumentException("Problem checking the results");
                    }
                } catch (SQLException e) {
                    throw new IllegalArgumentException("Exception when querying backend to verify tenant key and tenant name", e);
                }
            } catch (DataAccessException x) {
                // Something went wrong, so mark the transaction as failed
                tx.setRollbackOnly();
                throw x;
            }
        }
        return false;
    }

    /**
     * Allocate this tenant, creating new partitions if required.
     */
    protected void allocateTenant() {
        if (!MULTITENANT_FEATURE_ENABLED.contains(dbType)) {
            return;
        }

        // Make sure only a single instance of this is running on a given schema
        LeaseManager leaseManager = new LeaseManager(this.translator, connectionPool, transactionProvider, schema.getAdminSchemaName(), schema.getSchemaName(),
            leaseManagerConfig);

        try {
            if (!leaseManager.waitForLease(waitForUpdateLeaseSeconds)) {
                throw new ConcurrentUpdateException("Concurrent update (allocate-tenant) for FHIR data schema: '" + schema.getSchemaName() + "'");
            }

            // IMPORTANT! Check the schema name aligns with the actual schema for this tenant
            checkSchemaForTenant();

            // The key we'll use for this tenant. This key should be used in subsequent
            // activities related to this tenant, such as setting the tenant context.
            if (tenantKeyFileUtil.keyFileExists(tenantKeyFileName)) {
                // Only if the Tenant Key file is provided as a parameter is it not null.
                // in this case we want special behavior.
                tenantKey = this.tenantKeyFileUtil.readTenantFile(tenantKeyFileName);
            } else {
                tenantKey = getRandomKey();
            }

            // The salt is used when we hash the tenantKey. We're just using SHA-256 for
            // the hash here, not multiple rounds of a password hashing algorithm. It's
            // sufficient in our case because we are using a 32-byte random value as the
            // key, giving 256 bits of entropy.
            final String tenantSalt = getRandomKey();

            Db2Adapter adapter = new Db2Adapter(connectionPool);

            // Conditionally skip if the tenant name and key exist (this enables idempotency)
            boolean skip = checkIfTenantNameAndTenantKeyExists(adapter, tenantName, tenantKey, skipIfTenantExists);
            if (skip) {
                return;
            }

            if (tenantKeyFileName == null) {
                logger.info("Allocating new tenant: " + tenantName + " [key=" + tenantKey + "]");
            } else {
                logger.info("Allocating new tenant: " + tenantName + " [tenantKeyFileName=" + tenantKeyFileName + "]");
            }

            // Open a new transaction and associate it with our connection pool. Remember
            // that we don't support distributed transactions, so all connections within
            // this transaction must come from the same pool
            int tenantId;
            try (ITransaction tx = TransactionFactory.openTransaction(connectionPool)) {
                try {
                    tenantId =
                            adapter.allocateTenant(schema.getAdminSchemaName(), schema.getSchemaName(), tenantName, tenantKey, tenantSalt, FhirSchemaConstants.TENANT_SEQUENCE);

                    // The tenant-id is important because this is also used to identify the partition number
                    logger.info("Tenant Id[" + tenantName + "] = [" + tenantId + "]");
                } catch (DataAccessException x) {
                    // Something went wrong, so mark the transaction as failed
                    tx.setRollbackOnly();
                    throw x;
                }
            }

            // Build/update the tables as well as the stored procedures
            FhirSchemaGenerator gen = new FhirSchemaGenerator(schema.getAdminSchemaName(), schema.getSchemaName(), getDataSchemaType());
            PhysicalDataModel pdm = new PhysicalDataModel(isDistributed());
            gen.buildSchema(pdm);

            // Get the data model to create the table partitions. This is threaded, so transactions are
            // handled within each thread by the adapter. This means we should probably pull some of
            // that logic out of the adapter and handle it at a higher level. Note...the extent size used
            // for the partitions needs to match the extent size of the original table tablespace (FHIR_TS)
            // so this must be constant.
            pdm.addTenantPartitions(adapter, schema.getSchemaName(), tenantId, FhirSchemaConstants.FHIR_TS_EXTENT_KB);

            // Fill any static data tables (which are also partitioned by tenant)
            // Prepopulate the Resource Type Tables and Parameters Name/Code Table
            populateResourceTypeAndParameterNameTableEntries(tenantId);

            // Now all the table partitions have been allocated, we can mark the tenant as ready
            try (ITransaction tx = TransactionFactory.openTransaction(connectionPool)) {
                try {
                    adapter.updateTenantStatus(schema.getAdminSchemaName(), tenantId, TenantStatus.ALLOCATED);
                } catch (DataAccessException x) {
                    // Something went wrong, so mark the transaction as failed
                    tx.setRollbackOnly();
                    throw x;
                }
            }

            if (grantTo != null) {
                // If the --grant-to has been given, we also need to apply that here, although
                // this really ought to be done when the schema is first built
                grantPrivileges();
            }

            if (tenantKeyFileName == null) {
                logger.info("Allocated tenant: " + tenantName + " [key=" + tenantKey + "] with Id = " + tenantId);
                logger.info("The tenantKey JSON follows: \t\n{\"tenantKey\": \"" + tenantKey + "\"}");
            } else {
                logger.info("Allocated tenant: " + tenantName + " [tenantKeyFileName=" + tenantKeyFileName + "] with Id = "
                        + tenantId);
                if (!tenantKeyFileUtil.keyFileExists(tenantKeyFileName)) {
                    tenantKeyFileUtil.writeTenantFile(tenantKeyFileName, tenantKey);
                }
            }
        } finally {
            leaseManager.cancelLease();
        }
    }

    /**
     * Run a check to make sure that if the tenant already exists its schema
     * matches the specified schema. This prevents users from accidentally
     * creating a second instance of a tenant in a different schema
     */
    protected void checkSchemaForTenant() {
        if (!MULTITENANT_FEATURE_ENABLED.contains(dbType)) {
            // only relevant for databases which support multiple tenants within one schema (like Db2)
            return;
        }
        List<TenantInfo> tenants = getTenantList();

        // Scan over the list to see if the tenant we are working with
        // already exists
        for (TenantInfo ti : tenants) {
            if (ti.getTenantName().equals(this.tenantName)) {
                if (ti.getTenantSchema() == null) {
                    // The schema is empty so no chance of adding tenants
                    throw new IllegalArgumentException("Schema '" + schema.getSchemaName() + "'"
                            + " for tenant '" + ti.getTenantName() + "'"
                            + " does not contain a valid IBM FHIR Server schema");
                } else if (!ti.getTenantSchema().equalsIgnoreCase(schema.getSchemaName())) {
                    // The given schema name doesn't match where we think this tenant
                    // should be located, so throw an error before any damage is done
                    throw new IllegalArgumentException("--schema-name argument '" + schema.getSchemaName()
                            + "' does not match schema '" + ti.getTenantSchema() + "' for tenant '"
                            + ti.getTenantName() + "'");
                }
            }
        }
    }

    /**
     * Get the list of tenants and the schemas each is currently defined in. Because
     * this tenant-schema mapping isn't stored directly, it has to be inferred by
     * looking up the schema from one of the tables we know should exist. The schema
     * name may therefore be null if the tenant record (in FHIR_ADMIN.TENANTS) exists,
     * but all the tables from that schema have been dropped.
     *
     * @return
     */
    protected List<TenantInfo> getTenantList() {
        if (!MULTITENANT_FEATURE_ENABLED.contains(dbType)) {
            return Collections.emptyList();
        }

        // Similar to the allocate tenant processing, except in this case we want to
        // make sure that each table has all the tenant partitions required. This is
        // to handle the case where a schema update has added a new table.
        List<TenantInfo> tenants;
        Db2Adapter adapter = new Db2Adapter(connectionPool);
        try (ITransaction tx = TransactionFactory.openTransaction(connectionPool)) {
            try {
                GetTenantList rtListGetter = new GetTenantList(schema.getAdminSchemaName());
                tenants = adapter.runStatement(rtListGetter);
            } catch (DataAccessException x) {
                // Something went wrong, so mark the transaction as failed
                tx.setRollbackOnly();
                throw x;
            }
        }

        return tenants;
    }

    /**
     * Make sure all the tables has a partition created for the configured tenant
     */
    protected void refreshTenants() {
        if (!MULTITENANT_FEATURE_ENABLED.contains(dbType)) {
            return;
        }

        // Similar to the allocate tenant processing, except in this case we want to
        // make sure that each table has all the tenant partitions required. This is
        // to handle the case where a schema update has added a new table.
        List<TenantInfo> tenants = getTenantList();

        // make sure the list is sorted by tenantId. Lambdas really do clean up this sort of code
        tenants.sort((TenantInfo left, TenantInfo right) -> left.getTenantId() < right.getTenantId() ? -1 : left.getTenantId() > right.getTenantId() ? 1 : 0);
        for (TenantInfo ti : tenants) {
            // For issue 1847 we only want to process for the named data schema if one is provided
            // If no -schema-name arg is given, we process all tenants.
            if (ti.getTenantSchema() != null && (!schema.isOverrideDataSchema() || schema.matchesDataSchema(ti.getTenantSchema()))) {
                // It's crucial we use the correct schema for each particular tenant, which
                // is why we have to build the PhysicalDataModel separately for each tenant
                FhirSchemaGenerator gen = new FhirSchemaGenerator(schema.getAdminSchemaName(), ti.getTenantSchema(), getDataSchemaType());
                PhysicalDataModel pdm = new PhysicalDataModel(isDistributed());
                gen.buildSchema(pdm);

                Db2Adapter adapter = new Db2Adapter(connectionPool);
                pdm.addNewTenantPartitions(adapter, ti.getTenantSchema(), ti.getTenantId());
            }
        }
    }

    /**
     * List the tenants currently configured
     */
    protected void listTenants() {
        if (!MULTITENANT_FEATURE_ENABLED.contains(dbType)) {
            return;
        }
        Db2Adapter adapter = new Db2Adapter(connectionPool);
        try (ITransaction tx = TransactionFactory.openTransaction(connectionPool)) {
            try {
                GetTenantList rtListGetter = new GetTenantList(schema.getAdminSchemaName());
                List<TenantInfo> tenants = adapter.runStatement(rtListGetter);

                System.out.println(TenantInfo.getHeader());
                tenants.forEach(System.out::println);
            } catch (UndefinedNameException x) {
                System.out.println("The FHIR_ADMIN schema appears not to be deployed with the TENANTS table");
            } catch (DataAccessException x) {
                // Something went wrong, so mark the transaction as failed
                tx.setRollbackOnly();
                throw x;
            }
        }
    }

    /**
     * Check that we can call the set_tenant procedure successfully (which means
     * that the
     * tenant record exists in the tenants table)
     */
    protected void testTenant() {
        if (!MULTITENANT_FEATURE_ENABLED.contains(dbType)) {
            return;
        }

        if (this.tenantName == null || this.tenantName.isEmpty()) {
            throw new IllegalStateException("Missing tenant name");
        }

        // Part of Bring your own Tenant Key
        if (tenantKeyFileName != null) {
            // Only if the Tenant Key file is provided as a parameter is it not null.
            // in this case we want special behavior.
            tenantKey = this.tenantKeyFileUtil.readTenantFile(tenantKeyFileName);
        }

        if (this.tenantKey == null || this.tenantKey.isEmpty()) {
            throw new IllegalArgumentException("No tenant-key value provided");
        }

        logger.info("Testing tenant: [" + tenantName + "]");

        Db2Adapter adapter = new Db2Adapter(connectionPool);
        try (ITransaction tx = TransactionFactory.openTransaction(connectionPool)) {
            try {
                // The tenants table, variable and set_tenant procedure are all located in
                // the admin schema. The data access user only has execute privileges on the
                // set_tenant procedure and read access to the variable. The variable can
                // only be set by calling the stored procedure
                Db2SetTenantVariable cmd = new Db2SetTenantVariable(schema.getAdminSchemaName(), tenantName, tenantKey);
                adapter.runStatement(cmd);

                Db2GetTenantVariable getter = new Db2GetTenantVariable(schema.getAdminSchemaName());
                Integer tid = adapter.runStatement(getter);
                if (tid == null) {
                    throw new IllegalStateException("SV_TENANT_ID not set!");
                }

                // Print the id from the session variable (used for access control)
                logger.info("tenantName='" + tenantName + "', tenantId=" + tid);

                // Now let's check we can run a select against one our tenant-based
                // tables
                GetResourceTypeList rtListGetter = new GetResourceTypeList(schema.getSchemaName());
                List<ResourceType> rtList = adapter.runStatement(rtListGetter);
                rtList.forEach(rt -> logger.info("ResourceType: " + rt.toString()));
            } catch (DataAccessException x) {
                // Something went wrong, so mark the transaction as failed
                tx.setRollbackOnly();
                throw x;
            }
        }
    }

    protected TenantInfo getTenantInfo() {
        TenantInfo result;
        if (!MULTITENANT_FEATURE_ENABLED.contains(dbType)) {
            throw new IllegalStateException("Not a multi-tenant database");
        }

        Db2Adapter adapter = new Db2Adapter(connectionPool);

        try (ITransaction tx = TransactionFactory.openTransaction(connectionPool)) {

            try {
                GetTenantInfo command = new GetTenantInfo(schema.getAdminSchemaName(), tenantName);
                result = adapter.runStatement(command);

                if (result == null) {
                    logger.info("Use --list-tenants to display the current tenants");
                    throw new IllegalArgumentException("Tenant '" + tenantName + "' not found in admin schema " + schema.getAdminSchemaName());
                }
            } catch (DataAccessException x) {
                // Something went wrong, so mark the transaction as failed
                tx.setRollbackOnly();
                throw x;
            }
        }

        // make sure we set the schema name correctly if it couldn't be found in the database
        // (which happens after all the partitions for a particular tenant are detached)
        String tenantSchema = result.getTenantSchema();
        if (tenantSchema == null || tenantSchema.isEmpty()) {
            // the schema can no longer be derived from the database, so we
            // need it to be provided on the command line.
            if (schema.getSchemaName() == null || schema.getSchemaName().isEmpty()) {
                throw new IllegalArgumentException("Must provide the tenant schema with --schema-name");
            }
            result.setTenantSchema(schema.getSchemaName());
        } else {
            // if a schema name was provided on the command line, let's double-check it matches
            // the schema used for this tenant in the database
            if (!tenantSchema.equalsIgnoreCase(schema.getSchemaName())) {
                throw new IllegalArgumentException("--schema-name '" + schema.getSchemaName() + "' argument does not match tenant schema: '"
                        + tenantSchema + "'");
            }
        }

        return result;
    }

    /**
     * Mark the tenant so that it can no longer be accessed (this prevents
     * the SET_TENANT method from authenticating the tenantName/tenantKey
     * pair, so the SV_TENANT_ID variable never gets set).
     *
     * @return the TenantInfo associated with the tenant
     */
    protected TenantInfo freezeTenant() {
        if (!MULTITENANT_FEATURE_ENABLED.contains(dbType)) {
            throw new IllegalStateException("Not a multi-tenant database");
        }

        TenantInfo result = getTenantInfo();
        Db2Adapter adapter = new Db2Adapter(connectionPool);

        logger.info("Marking tenant for drop: " + tenantName);
        try (ITransaction tx = TransactionFactory.openTransaction(connectionPool)) {

            try {
                // Mark the tenant as frozen before we proceed with dropping anything
                if (result.getTenantStatus() == TenantStatus.ALLOCATED) {
                    adapter.updateTenantStatus(schema.getAdminSchemaName(), result.getTenantId(), TenantStatus.FROZEN);
                }
            } catch (DataAccessException x) {
                // Something went wrong, so mark the transaction as failed
                tx.setRollbackOnly();
                throw x;
            }
        }
        return result;
    }

    /**
     * Deallocate this tenant, dropping all the related partitions. This needs to be
     * idempotent because there are steps which must be run in separate transactions
     * (due to how Db2 handles detaching partitions). This is further complicated by
     * referential integrity constraints in the schema. See:
     * - https://www.ibm.com/support/knowledgecenter/SSEPGG_11.5.0/com.ibm.db2.luw.admin.partition.doc/doc/t0021576.html
     *
     * The workaround described in the above link is:
     * // Change the RI constraint to informational:
     * 1. ALTER TABLE child ALTER FOREIGN KEY fk NOT ENFORCED;
     *
     * 2. ALTER TABLE parent DETACH PARTITION p0 INTO TABLE pdet;
     *
     * 3. SET INTEGRITY FOR child OFF;
     *
     * // Change the RI constraint back to enforced:
     * 4. ALTER TABLE child ALTER FOREIGN KEY fk ENFORCED;
     *
     * 5. SET INTEGRITY FOR child ALL IMMEDIATE UNCHECKED;
     * 6. Assuming that the CHILD table does not have any dependencies on partition P0,
     * 7. and that no updates on the CHILD table are permitted until this UOW is complete,
     * no RI violation is possible during this UOW.
     *
     * COMMIT WORK;
     *
     * Unfortunately, #7 above essentially requires that all writes cease until the
     * UOW is completed and the integrity is enabled again on all the child (leaf)
     * tables. Of course, this could be relaxed if the application is trusted not
     * to mess up the referential integrity...which we know to be true for the
     * FHIR server persistence layer.
     *
     * If the risk is deemed too high, tenant removal should be performed in a
     * maintenance window.
     */
    protected void dropTenant() {
        if (!MULTITENANT_FEATURE_ENABLED.contains(dbType)) {
            return;
        }

        // Mark the tenant as being dropped. This should prevent it from
        // being used in any way because the SET_TENANT stored procedure
        // will reject any request for the tenant being dropped.
        TenantInfo tenantInfo = freezeTenant();

        // Build the model of the data (FHIRDATA) schema which is then used to drive the drop
        FhirSchemaGenerator gen = new FhirSchemaGenerator(schema.getAdminSchemaName(), tenantInfo.getTenantSchema(), getDataSchemaType());
        PhysicalDataModel pdm = new PhysicalDataModel(isDistributed());
        gen.buildSchema(pdm);

        // Detach the tenant partition from each of the data tables
        detachTenantPartitions(pdm, tenantInfo);

        // this may not complete successfully because Db2 runs the detach as an async
        // process. Just need to run --drop-detached to clean up.
        dropDetachedPartitionTables(pdm, tenantInfo);
    }

    /**
     * Drop any tables which have previously been detached. The detach process is asynchronous,
     * so this is a sort of garbage collection, sweeping up cruft left in the database.
     */
    protected void dropDetachedPartitionTables() {

        TenantInfo tenantInfo = getTenantInfo();
        FhirSchemaGenerator gen = new FhirSchemaGenerator(schema.getAdminSchemaName(), tenantInfo.getTenantSchema(), getDataSchemaType());
        PhysicalDataModel pdm = new PhysicalDataModel(isDistributed());
        gen.buildSchema(pdm);

        dropDetachedPartitionTables(pdm, tenantInfo);
    }

    /**
     * Drop any tables which have previously been detached. Once all tables have been
     * dropped, we go on to drop the tablespace. If the tablespace drop is successful,
     * we know the cleanup is complete so we can update the tenant status accordingly
     *
     * @param pdm
     * @param tenantInfo
     */
    protected void dropDetachedPartitionTables(PhysicalDataModel pdm, TenantInfo tenantInfo) {
        // In a new transaction, drop any of the tables that were created by
        // the partition detach operation.
        Db2Adapter adapter = new Db2Adapter(connectionPool);
        try (ITransaction tx = TransactionFactory.openTransaction(connectionPool)) {
            try {
                pdm.dropDetachedPartitions(adapter, tenantInfo.getTenantSchema(), tenantInfo.getTenantId());
            } catch (DataAccessException x) {
                // Something went wrong, so mark the transaction as failed
                tx.setRollbackOnly();
                throw x;
            }
        }

        // We can drop the tenant's tablespace only after all the table drops have been committed
        logger.info("Dropping tablespace for tenant " + tenantInfo.getTenantId() + "/" + tenantName);
        try (ITransaction tx = TransactionFactory.openTransaction(connectionPool)) {
            boolean retry = true;
            int wait = 0;
            while (retry) {
                try {
                    retry = false;
                    // With all the objects removed, it should be safe to remove the tablespace
                    pdm.dropTenantTablespace(adapter, tenantInfo.getTenantId());
                } catch (DataAccessException x) {
                    boolean error = x instanceof DataAccessException && x.getCause() instanceof SQLException
                            && (((SQLException) x.getCause()).getErrorCode() == -282);
                    if (error && wait++ <= 30) {
                        retry = true;
                        logger.warning("Waiting on async dettach dependency to finish - count '" + wait + "'");
                        try {
                            Thread.sleep(2000);
                        } catch (InterruptedException e) {
                            throw new DataAccessException(e);
                        }
                    } else if (error) {
                        throw new TableSpaceRemovalException(x.getCause());
                    } else {
                        // Something went wrong, so mark the transaction as failed
                        tx.setRollbackOnly();
                        throw x;
                    }
                }
            }
        }

        // Now all the table partitions have been allocated, we can mark the tenant as dropped
        try (ITransaction tx = TransactionFactory.openTransaction(connectionPool)) {
            try {
                adapter.updateTenantStatus(schema.getAdminSchemaName(), tenantInfo.getTenantId(), TenantStatus.DROPPED);
            } catch (DataAccessException x) {
                // Something went wrong, so mark the transaction as failed
                tx.setRollbackOnly();
                throw x;
            }
        }
    }

    /**
     * Temporarily suspend RI so that tables which are the subject of foreign
     * key relationships can have their partitions dropped. A bit frustrating
     * to have to go through this, because the child table partition will be
     * detached before the parent anyway, so theoretically this workaround
     * shouldn't be necessary.
     * ALTER TABLE child ALTER FOREIGN KEY fk NOT ENFORCED;
     * ALTER TABLE parent DETACH PARTITION p0 INTO TABLE pdet;
     * SET INTEGRITY FOR child OFF;
     * ALTER TABLE child ALTER FOREIGN KEY fk ENFORCED;
     * SET INTEGRITY FOR child ALL IMMEDIATE UNCHECKED;
     */
    protected void detachTenantPartitions(PhysicalDataModel pdm, TenantInfo tenantInfo) {
        Db2Adapter adapter = new Db2Adapter(connectionPool);

        try (ITransaction tx = TransactionFactory.openTransaction(connectionPool)) {
            try {
                // collect the set of all child tables with FK relationships to
                // partitioned tables
                Set<Table> childTables = new HashSet<>();

                // ALTER TABLE child ALTER FOREIGN KEY fk NOT ENFORCED;
                pdm.visit(new DisableForeignKey(adapter, childTables));

                // ALTER TABLE parent DETACH PARTITION p0 INTO TABLE pdet;
                pdm.detachTenantPartitions(adapter, tenantInfo.getTenantSchema(), tenantInfo.getTenantId());

                // SET INTEGRITY FOR child OFF;
                childTables.forEach(t -> adapter.setIntegrityOff(t.getSchemaName(), t.getObjectName()));

                // ALTER TABLE child ALTER FOREIGN KEY fk ENFORCED;
                pdm.visit(new EnableForeignKey(adapter));

                // SET INTEGRITY FOR child ALL IMMEDIATE UNCHECKED;
                childTables.forEach(t -> adapter.setIntegrityUnchecked(t.getSchemaName(), t.getObjectName()));
            } catch (DataAccessException x) {
                // Something went wrong, so mark the transaction as failed
                tx.setRollbackOnly();
                throw x;
            }
        }

    }

    /**
     * Delete all the metadata associated with the named tenant.
     */
    protected void deleteTenantMeta() {
        Db2Adapter adapter = new Db2Adapter(connectionPool);
        TenantInfo tenantInfo = getTenantInfo();
        try (ITransaction tx = TransactionFactory.openTransaction(connectionPool)) {
            try {
                if (tenantInfo.getTenantStatus() == TenantStatus.DROPPED) {
                    adapter.deleteTenantMeta(schema.getAdminSchemaName(), tenantInfo.getTenantId());
                } else {
                    throw new IllegalStateException("Cannot delete tenant meta data until status is " + TenantStatus.DROPPED.name());
                }
            } catch (DataAccessException x) {
                // Something went wrong, so mark the transaction as failed
                tx.setRollbackOnly();
                throw x;
            }
        }
    }

    /**
     * revokes a tenant key or if no tenant key is specified remove all of them for the
     * given tenant.
     */
    protected void revokeTenantKey() {
        if (!MULTITENANT_FEATURE_ENABLED.contains(dbType)) {
            return;
        }

        TenantInfo tenantInfo = getTenantInfo();
        int tenantId = tenantInfo.getTenantId();

        // Only if the Tenant Key file is provided as a parameter is it not null.
        // in this case we want special behavior.
        if (tenantKeyFileUtil.keyFileExists(tenantKeyFileName)) {
            tenantKey = this.tenantKeyFileUtil.readTenantFile(tenantKeyFileName);
        }

        try (ITransaction tx = TransactionFactory.openTransaction(connectionPool)) {
            try {
                DeleteTenantKeyDAO dtk = new DeleteTenantKeyDAO(schema.getAdminSchemaName(), tenantId, tenantKey);

                Db2Adapter adapter = new Db2Adapter(connectionPool);
                adapter.runStatement(dtk);
                int count = dtk.getCount();
                logger.info("Tenant Key revoked for '" + tenantInfo.getTenantName() + "' total removed=[" + count + "]");
            } catch (DataAccessException x) {
                // Something went wrong, so mark the transaction as failed
                tx.setRollbackOnly();
                throw x;
            }
        }
    }

    // -----------------------------------------------------------------------------------------------------------------
    // The following methods are related to parsing arguments and action selection
    /**
     * Parse the command-line arguments, building up the environment and
     * establishing
     * the run-list
     *
     * @param args
     */
    protected void parseArgs(String[] args) {
        // Arguments are pretty simple, so we go with a basic switch instead of having
        // yet another dependency (e.g. commons-cli).
        LeaseManagerConfig.Builder lmConfig = LeaseManagerConfig.builder();
        lmConfig.withHost(new HostnameHandler().getHostname());
        lmConfig.withLeaseTimeSeconds(100); // default
        lmConfig.withStayAlive(true);       // default

        for (int i = 0; i < args.length; i++) {
            int nextIdx = (i + 1);
            String arg = args[i];
            switch (arg) {
            case PROP_FILE:
                if (++i < args.length) {
                    loadPropertyFile(args[i]);
                } else {
                    throw new IllegalArgumentException("Missing value for argument at posn: " + i);
                }
                break;
            case SCHEMA_NAME:
                if (++i < args.length) {
                    DataDefinitionUtil.assertValidName(args[i]);
                    schema.setSchemaName(args[i]);
                } else {
                    throw new IllegalArgumentException("Missing value for argument at posn: " + i);
                }
                break;
            case GRANT_TO:
                if (++i < args.length) {
                    DataDefinitionUtil.assertValidName(args[i]);

                    // Force upper-case because user names are case-insensitive
                    this.grantTo = args[i].toUpperCase();
                } else {
                    throw new IllegalArgumentException("Missing value for argument at posn: " + i);
                }
                break;
            case TARGET:
                if (++i < args.length) {
                    DataDefinitionUtil.assertValidName(args[i]);
                    List<String> targets = Arrays.asList(args[i].split(","));
                    for (String target : targets) {
                        String tmp = target.toUpperCase();
                        nextIdx++;
                        if (tmp.startsWith("BATCH")) {
                            this.grantJavaBatchSchema = true;
                            if (nextIdx < args.length && !args[nextIdx].startsWith("--")) {
                                schema.setJavaBatchSchemaName(args[nextIdx]);
                                i++;
                            } else {
                                throw new IllegalArgumentException("Missing value for argument at posn: " + i);
                            }
                        } else if (tmp.startsWith("OAUTH")) {
                            this.grantOauthSchema = true;
                            if (nextIdx < args.length && !args[nextIdx].startsWith("--")) {
                                schema.setOauthSchemaName(args[nextIdx]);
                                i++;
                            } else {
                                throw new IllegalArgumentException("Missing value for argument at posn: " + i);
                            }
                        } else if (tmp.startsWith("DATA")) {
                            this.grantFhirSchema = true;
                            if (nextIdx < args.length && !args[nextIdx].startsWith("--")) {
                                schema.setSchemaName(args[nextIdx]);
                                i++;
                            } else {
                                throw new IllegalArgumentException("Missing value for argument at posn: " + i);
                            }
                        } else {
                            throw new IllegalArgumentException("Missing value for argument at posn: " + i);
                        }
                    }
                } else {
                    throw new IllegalArgumentException("Missing value for argument at posn: " + i);
                }
                break;
            case ADD_TENANT_KEY:
                if (++i < args.length) {
                    this.addKeyForTenant = args[i];
                } else {
                    throw new IllegalArgumentException("Missing value for argument at posn: " + i);
                }
                break;
            case REVOKE_TENANT_KEY:
                if (++i >= args.length) {
                    throw new IllegalArgumentException("Missing value for argument at posn: " + i);
                }
                this.tenantName = args[i];
                this.revokeTenantKey = true;
                break;
            case REVOKE_ALL_TENANT_KEYS:
                if (++i >= args.length) {
                    throw new IllegalArgumentException("Missing value for argument at posn: " + i);
                }
                this.tenantName = args[i];
                this.revokeAllTenantKeys = true;
                break;
            case UPDATE_PROC:
                this.updateProc = true;
                break;
            case CHECK_COMPATIBILITY:
                this.checkCompatibility = true;
                break;
            case DROP_ADMIN:
                this.dropAdmin = true;
                break;
            case TEST_TENANT:
                if (++i < args.length) {
                    this.tenantName = args[i];
                    this.testTenant = true;
                } else {
                    throw new IllegalArgumentException("Missing value for argument at posn: " + i);
                }
                break;
            case TENANT_NAME:
                if (++i < args.length) {
                    this.tenantName = args[i];
                } else {
                    throw new IllegalArgumentException("Missing value for argument at posn: " + i);
                }
                break;
            case TENANT_KEY:
                if (++i < args.length) {
                    this.tenantKey = args[i];
                } else {
                    throw new IllegalArgumentException("Missing value for argument at posn: " + i);
                }
                break;
            case TENANT_KEY_FILE:
                if (++i < args.length) {
                    tenantKeyFileName = args[i];
                } else {
                    throw new IllegalArgumentException("Missing value for argument at posn: " + i);
                }
                break;
            case LIST_TENANTS:
                this.listTenants = true;
                break;
            case UPDATE_SCHEMA:
                this.updateFhirSchema = true;
                this.updateOauthSchema = true;
                this.updateJavaBatchSchema = true;
                break;
            case UPDATE_SCHEMA_FHIR:
                this.updateFhirSchema = true;
                if (nextIdx < args.length && !args[nextIdx].startsWith("--")) {
                    schema.setSchemaName(args[nextIdx]);
                    i++;
                } else {
                    schema.setSchemaName(DATA_SCHEMANAME);
                }
                break;
            case UPDATE_SCHEMA_BATCH:
                this.updateJavaBatchSchema = true;
                if (nextIdx < args.length && !args[nextIdx].startsWith("--")) {
                    schema.setJavaBatchSchemaName(args[nextIdx]);
                    i++;
                }
                break;
            case UPDATE_SCHEMA_OAUTH:
                this.updateOauthSchema = true;
                if (nextIdx < args.length && !args[nextIdx].startsWith("--")) {
                    schema.setOauthSchemaName(args[nextIdx]);
                    i++;
                }
                break;
            case CREATE_SCHEMAS:
                this.createFhirSchema = true;
                this.createOauthSchema = true;
                this.createJavaBatchSchema = true;
                break;
            case CREATE_SCHEMA_FHIR:
                this.createFhirSchema = true;
                if (nextIdx < args.length && !args[nextIdx].startsWith("--")) {
                    schema.setSchemaName(args[nextIdx]);
                    i++;
                }
                break;
            case CREATE_SCHEMA_BATCH:
                this.createJavaBatchSchema = true;
                if (nextIdx < args.length && !args[nextIdx].startsWith("--")) {
                    schema.setJavaBatchSchemaName(args[nextIdx]);
                    i++;
                }
                break;
            case CREATE_SCHEMA_OAUTH:
                this.createOauthSchema = true;
                if (nextIdx < args.length && !args[nextIdx].startsWith("--")) {
                    schema.setOauthSchemaName(args[nextIdx]);
                    i++;
                }
                break;
            case DROP_SCHEMA:
                System.err.print("Option '--drop-schema' has been retired.  Please use '--drop-schema-fhir', "
                        + "'--drop-schema-batch', and/or '--drop-schema-oauth'.");
                break;
            case DROP_SCHEMA_FHIR:
                this.dropFhirSchema = Boolean.TRUE;
                break;
            case DROP_SCHEMA_BATCH:
                this.dropJavaBatchSchema = Boolean.TRUE;
                if (nextIdx < args.length && !args[nextIdx].startsWith("--")) {
                    schema.setJavaBatchSchemaName(args[nextIdx]);
                    i++;
                }
                break;
            case DROP_SCHEMA_OAUTH:
                this.dropOauthSchema = Boolean.TRUE;
                if (nextIdx < args.length && !args[nextIdx].startsWith("--")) {
                    schema.setOauthSchemaName(args[nextIdx]);
                    i++;
                }
                break;
            case DROP_SPLIT_TRANSACTION:
                this.dropSplitTransaction = true;
                break;
            case POOL_SIZE:
                if (++i < args.length) {
                    this.maxConnectionPoolSize = Integer.parseInt(args[i]);
                } else {
                    throw new IllegalArgumentException("Missing value for argument at posn: " + i);
                }
                break;
            case THREAD_POOL_SIZE:
                if (++i < args.length) {
                    this.threadPoolSize = Integer.parseInt(args[i]);
                } else {
                    throw new IllegalArgumentException("Missing value for argument at posn: " + i);
                }
                break;
            case PROP:
                if (++i < args.length) {
                    // properties are given as name=value
                    addProperty(args[i]);
                } else {
                    throw new IllegalArgumentException("Missing value for argument at posn: " + i);
                }
                break;
            case UPDATE_VACUUM:
                updateVacuum = true;
                break;
            case VACUUM_COST_LIMIT:
                if (++i < args.length) {
                    this.vacuumCostLimit = Integer.parseInt(args[i]);
                } else {
                    throw new IllegalArgumentException("Missing value for argument at posn: " + i);
                }
                break;
            case VACUUM_TRESHOLD:
                if (++i < args.length) {
                    this.vacuumThreshold = Integer.parseInt(args[i]);
                } else {
                    throw new IllegalArgumentException("Missing value for argument at posn: " + i);
                }
                break;
            case VACUUM_SCALE_FACTOR:
                if (++i < args.length) {
                    this.vacuumScaleFactor = Double.parseDouble(args[i]);
                } else {
                    throw new IllegalArgumentException("Missing value for argument at posn: " + i);
                }
                break;
            case VACUUM_TABLE_NAME:
                if (++i < args.length) {
                    this.vacuumTableName = args[i];
                } else {
                    throw new IllegalArgumentException("Missing value for argument at posn: " + i);
                }
                break;
            case CONFIRM_DROP:
                this.confirmDrop = true;
                break;
            case SCHEMA_TYPE:
                if (++i < args.length) {
                    this.dataSchemaType = SchemaType.valueOf(args[i]);
                } else {
                    throw new IllegalArgumentException("Missing value for argument at posn: " + i);
                }
                break;
            case ALLOCATE_TENANT:
                if (++i < args.length) {
                    this.tenantName = args[i];
                    this.allocateTenant = true;
                    this.dropTenant = false;
                } else {
                    throw new IllegalArgumentException("Missing value for argument at posn: " + i);
                }
                break;
            case REFRESH_TENANTS:
                this.refreshTenants = true;
                this.allocateTenant = false;
                this.dropTenant = false;
                break;
            case DROP_TENANT:
                if (++i < args.length) {
                    this.tenantName = args[i];
                    this.dropTenant = true;
                    this.allocateTenant = false;
                } else {
                    throw new IllegalArgumentException("Missing value for argument at posn: " + i);
                }
                break;
            case FREEZE_TENANT:
                if (++i < args.length) {
                    this.tenantName = args[i];
                    this.freezeTenant = true;
                    this.dropTenant = false;
                    this.allocateTenant = false;
                } else {
                    throw new IllegalArgumentException("Missing value for argument at posn: " + i);
                }
                break;
            case DROP_DETACHED:
                if (++i < args.length) {
                    this.tenantName = args[i];
                    this.dropDetached = true;
                    this.dropTenant = false;
                    this.allocateTenant = false;
                } else {
                    throw new IllegalArgumentException("Missing value for argument at posn: " + i);
                }
                break;
            case DELETE_TENANT_META:
                if (++i < args.length) {
                    this.tenantName = args[i];
                    this.deleteTenantMeta = true;
                } else {
                    throw new IllegalArgumentException("Missing value for argument at posn: " + i);
                }
                break;
            case DB_TYPE:
                if (++i < args.length) {
                    this.dbType = DbType.from(args[i]);
                } else {
                    throw new IllegalArgumentException("Missing value for argument at posn: " + i);
                }
                switch (dbType) {
                case DERBY:
                    translator = new DerbyTranslator();
                    break;
                case POSTGRESQL:
                    translator = new PostgresTranslator();
                    break;
                case CITUS:
                    translator = new CitusTranslator();
                    dataSchemaType = SchemaType.DISTRIBUTED; // by default
                    break;
                case DB2:
                    dataSchemaType = SchemaType.MULTITENANT;
                    break;
                default:
                    break;
                }
                break;
            // Skips the allocateTenant action if the tenant exists (e.g. a shortcircuit)
            case SKIP_ALLOCATE_IF_TENANT_EXISTS:
                skipIfTenantExists = true;
                break;
            case FORCE_UNUSED_TABLE_REMOVAL:
                forceUnusedTableRemoval = true;
                break;
            case FORCE:
                force = true;
                break;
            case SHOW_DB_SIZE:
                showDbSize = true;
                break;
            case SHOW_DB_SIZE_DETAIL:
                showDbSizeDetail = true;
                break;
            case HELP:
                help = Boolean.TRUE;
                throw new IllegalArgumentException("Help Menu Triggered");
            default:
                throw new IllegalArgumentException("Invalid argument: '" + arg + "'");
            }
        }

        this.leaseManagerConfig = lmConfig.build();

        // Make sure we configure the connection pool to have some extra
        // headroom above the thread pool size to support other threads
        // (the lease manager, for example)
        if (this.maxConnectionPoolSize < threadPoolSize + FhirSchemaConstants.CONNECTION_POOL_HEADROOM) {
            this.maxConnectionPoolSize = threadPoolSize + FhirSchemaConstants.CONNECTION_POOL_HEADROOM;
            logger.warning("Connection pool size below minimum headroom. Setting it to " + this.maxConnectionPoolSize);
        }
    }

    /**
     * Read the properties from the given file
     *
     * @param filename
     */
    public void loadPropertyFile(String filename) {
        try (InputStream is = new FileInputStream(filename)) {
            properties.load(is);
            // Trim leading and trailing whitespace from property values (except password)
            for (Entry<Object, Object> entry : properties.entrySet()) {
                if (!"password".equals(entry.getKey())) {
                    String trimmedValue = entry.getValue().toString().trim();
                    if (!trimmedValue.equals(entry.getValue().toString())) {
                        logger.warning("Whitespace trimmed from value of property '" + entry.getKey() + "'");
                        entry.setValue(trimmedValue);
                    }
                }
            }
        } catch (IOException x) {
            throw new IllegalArgumentException(x);
        }
    }

    /**
     * Parse the given key=value string and add to the properties being collected
     *
     * @param pair
     */
    public void addProperty(String pair) {
        String[] kv = pair.split("=");
        if (kv.length == 2) {
            // Trim leading and trailing whitespace from property value (except password)
            if (!"password".equals(kv[0])) {
                String trimmedValue = kv[1].trim();
                if (!trimmedValue.equals(kv[1])) {
                    logger.warning("Whitespace trimmed from value of property '" + kv[0] + "'");
                }
                properties.put(kv[0], trimmedValue);
            } else {
                properties.put(kv[0], kv[1]);
            }
        } else {
            throw new IllegalArgumentException("Property must be defined as key=value, not: " + pair);
        }
    }

    /**
     * Perform the special data migration steps required for the V0010 version of the schema
     */
    protected void applyDataMigrationForV0010() {
        if (MULTITENANT_FEATURE_ENABLED.contains(dbType)) {
            // Process each tenant one-by-one
            List<TenantInfo> tenants = getTenantList();
            for (TenantInfo ti : tenants) {

                // If no --schema-name override was specified, we process all tenants, otherwise we
                // process only tenants which belong to the override schema name
                if (!schema.isOverrideDataSchema() || schema.matchesDataSchema(ti.getTenantSchema())) {
                    dataMigrationForV0010(ti);
                }
            }
        } else {
            doMigrationForV0010();
        }
    }

    protected void applyDataMigrationForV0014() {
        if (MULTITENANT_FEATURE_ENABLED.contains(dbType)) {
            // Process each tenant one-by-one
            List<TenantInfo> tenants = getTenantList();
            for (TenantInfo ti : tenants) {

                // If no --schema-name override was specified, we process all tenants, otherwise we
                // process only tenants which belong to the override schema name
                if (!schema.isOverrideDataSchema() || schema.matchesDataSchema(ti.getTenantSchema())) {
                    dataMigrationForV0014(ti);
                }
            }
        } else {
            dataMigrationForV0014();
        }
    }

    protected void applyDataMigrationForV0027() {
        if (MULTITENANT_FEATURE_ENABLED.contains(dbType)) {
            // Process each tenant one-by-one
            List<TenantInfo> tenants = getTenantList();
            for (TenantInfo ti : tenants) {

                // If no --schema-name override was specified, we process all tenants, otherwise we
                // process only tenants which belong to the override schema name
                if (!schema.isOverrideDataSchema() || schema.matchesDataSchema(ti.getTenantSchema())) {
                    dataMigrationForV0027(ti);
                }
            }
        } else {
            dataMigrationForV0027();
        }
    }

    /**
     * Get the list of resource types to drive resource-by-resource operations
     *
     * @return the full list of FHIR R4 resource types, or a subset of names if so configured
     */
    private Set<String> getResourceTypes() {
        Set<String> result;
        if (this.resourceTypeSubset == null || this.resourceTypeSubset.isEmpty()) {
            // Should simplify FhirSchemaGenerator and always pass in this list. When switching
            // over to false, migration is required to drop the tables no longer required.
            final boolean includeAbstractResourceTypes = false;
            result = ModelSupport.getResourceTypes(includeAbstractResourceTypes).stream().map(Class::getSimpleName).collect(Collectors.toSet());
        } else {
            result = this.resourceTypeSubset;
        }

        return result;
    }

    /**
     * Get the list of resource types from the database.
     *
     * @param adapter
     * @param schemaName
     * @return
     */
    private List<ResourceType> getResourceTypesList(IDatabaseAdapter adapter, String schemaName) {

        try (ITransaction tx = TransactionFactory.openTransaction(connectionPool)) {
            try {
                GetResourceTypeList cmd = new GetResourceTypeList(schemaName);
                return adapter.runStatement(cmd);
            } catch (DataAccessException x) {
                // Something went wrong, so mark the transaction as failed
                tx.setRollbackOnly();
                throw x;
            }
        }
    }

    /**
     * Migrate the IS_DELETED data for the given tenant
     *
     * @param ti
     */
    private void dataMigrationForV0010(TenantInfo ti) {
        // Multi-tenant schema so we know this is Db2:
        Db2Adapter adapter = new Db2Adapter(connectionPool);

        Set<String> resourceTypes = getResourceTypes();

        // Process each update in its own transaction so we don't stress the tx log space
        for (String resourceTypeName : resourceTypes) {
            try (ITransaction tx = TransactionFactory.openTransaction(connectionPool)) {
                try {
                    SetTenantIdDb2 setTenantId = new SetTenantIdDb2(schema.getAdminSchemaName(), ti.getTenantId());
                    adapter.runStatement(setTenantId);

                    GetXXLogicalResourceNeedsMigration needsMigrating = new GetXXLogicalResourceNeedsMigration(schema.getSchemaName(), resourceTypeName);
                    if (adapter.runStatement(needsMigrating)) {
                        logger.info("V0010 Migration: Updating " + resourceTypeName + "_LOGICAL_RESOURCES.IS_DELETED "
                                + "for tenant '" + ti.getTenantName() + "', schema '" + ti.getTenantSchema() + "'");
                        InitializeLogicalResourceDenorms cmd = new InitializeLogicalResourceDenorms(schema.getSchemaName(), resourceTypeName);
                        adapter.runStatement(cmd);
                    }
                } catch (DataAccessException x) {
                    // Something went wrong, so mark the transaction as failed
                    tx.setRollbackOnly();
                    throw x;
                }
            }
        }
    }

    /**
     * Perform the data migration for V0010 (non-multi-tenant schema)
     */
    private void doMigrationForV0010() {
        IDatabaseAdapter adapter = getDbAdapter(dbType, connectionPool);
        Set<String> resourceTypes = getResourceTypes();

        // Process each resource type in its own transaction to avoid pressure on the tx log
        for (String resourceTypeName : resourceTypes) {
            try (ITransaction tx = TransactionFactory.openTransaction(connectionPool)) {
                try {
                    // only process tables which have been converted to the V0010 schema but
                    // which have not yet had their data migrated. The migration can't be
                    // done as part of the schema change because some tables need a REORG which
                    // has to be done after the transaction in which the alter table was performed.
                    GetXXLogicalResourceNeedsMigration needsMigrating = new GetXXLogicalResourceNeedsMigration(schema.getSchemaName(), resourceTypeName);
                    if (adapter.runStatement(needsMigrating)) {
                        logger.info("V0010-V0012 Migration: Updating " + resourceTypeName + "_LOGICAL_RESOURCES denormalized columns in schema "
                                + schema.getSchemaName());
                        InitializeLogicalResourceDenorms cmd = new InitializeLogicalResourceDenorms(schema.getSchemaName(), resourceTypeName);
                        adapter.runStatement(cmd);
                    }
                } catch (DataAccessException x) {
                    // Something went wrong, so mark the transaction as failed
                    tx.setRollbackOnly();
                    throw x;
                }
            }
        }
    }

    /**
     * Migrate the LOGICAL_RESOURCE IS_DELETED and LAST_UPDATED data for the given tenant
     *
     * @param ti
     */
    private void dataMigrationForV0014(TenantInfo ti) {
        // Multi-tenant schema so we know this is Db2:
        Db2Adapter adapter = new Db2Adapter(connectionPool);

        List<ResourceType> resourceTypes = getResourceTypesList(adapter, schema.getSchemaName());

        // Process each update in its own transaction so we don't over-stress the tx log space
        for (ResourceType resourceType : resourceTypes) {
            try (ITransaction tx = TransactionFactory.openTransaction(connectionPool)) {
                try {
                    SetTenantIdDb2 setTenantId = new SetTenantIdDb2(schema.getAdminSchemaName(), ti.getTenantId());
                    adapter.runStatement(setTenantId);

                    logger.info("V0014 Migration: Updating " + "LOGICAL_RESOURCES.IS_DELETED and LAST_UPDATED for " + resourceType.toString()
                            + " for tenant '" + ti.getTenantName() + "', schema '" + ti.getTenantSchema() + "'");

                    dataMigrationForV0014(adapter, ti.getTenantSchema(), resourceType);
                } catch (DataAccessException x) {
                    // Something went wrong, so mark the transaction as failed
                    tx.setRollbackOnly();
                    throw x;
                }
            }
        }
    }

    /**
     * Migrate the LOGICAL_RESOURCE IS_DELETED and LAST_UPDATED data
     */
    private void dataMigrationForV0014() {
        IDatabaseAdapter adapter = getDbAdapter(dbType, connectionPool);
        List<ResourceType> resourceTypes = getResourceTypesList(adapter, schema.getSchemaName());

        // Process each resource type in its own transaction to avoid pressure on the tx log
        for (ResourceType resourceType : resourceTypes) {
            try (ITransaction tx = TransactionFactory.openTransaction(connectionPool)) {
                try {
                    dataMigrationForV0014(adapter, schema.getSchemaName(), resourceType);
                } catch (DataAccessException x) {
                    // Something went wrong, so mark the transaction as failed
                    tx.setRollbackOnly();
                    throw x;
                }
            }
        }
    }

    private void dataMigrationForV0027(TenantInfo ti) {
        // Multi-tenant schema so we know this is Db2:
        Db2Adapter adapter = new Db2Adapter(connectionPool);

        try (ITransaction tx = TransactionFactory.openTransaction(connectionPool)) {
            try {
                SetTenantIdDb2 setTenantId = new SetTenantIdDb2(schema.getAdminSchemaName(), ti.getTenantId());
                adapter.runStatement(setTenantId);

                logger.info("V0027 Migration: Populating LOGICAL_RESOURCE_IDENT for tenant['" 
                        + ti.getTenantName() + "' in schema '" + ti.getTenantSchema() + "']");

                dataMigrationForV0027(adapter, ti.getTenantSchema());
            } catch (DataAccessException x) {
                // Something went wrong, so mark the transaction as failed
                tx.setRollbackOnly();
                throw x;
            }
        }
    }

    /**
     * V0027 migration. Populate LOGICAL_RESOURCE_IDENT from LOGICAL_RESOURCES
     */
    private void dataMigrationForV0027() {
        IDatabaseAdapter adapter = getDbAdapter(dbType, connectionPool);

        try (ITransaction tx = TransactionFactory.openTransaction(connectionPool)) {
            try {
                dataMigrationForV0027(adapter, schema.getSchemaName());
            } catch (DataAccessException x) {
                // Something went wrong, so mark the transaction as failed
                tx.setRollbackOnly();
                throw x;
            }
        }
    }

    /**
     * only process tables which have not yet had their data migrated. The migration can't be
     * done as part of the schema change because some tables need a REORG which
     * has to be done after the transaction in which the alter table was performed.
     *
     * @param adapter
     * @param schemaName
     * @param resourceType
     */
    private void dataMigrationForV0014(IDatabaseAdapter adapter, String schemaName, ResourceType resourceType) {
        GetLogicalResourceNeedsV0014Migration needsMigrating = new GetLogicalResourceNeedsV0014Migration(schemaName, resourceType.getId());
        if (adapter.runStatement(needsMigrating)) {
            logger.info("V0014 Migration: Updating LOGICAL_RESOURCES.IS_DELETED and LAST_UPDATED for schema '"
                    + schemaName + "' and resource type '" + resourceType.toString() + "'");
            MigrateV0014LogicalResourceIsDeletedLastUpdated cmd =
                    new MigrateV0014LogicalResourceIsDeletedLastUpdated(schemaName, resourceType.getName(), resourceType.getId());
            adapter.runStatement(cmd);
        }
    }

    /**
     * If the LOGICAL_RESOURCE_IDENT table is empty, fill it using values from
     * LOGICAL_RESOURCES
     * @param adapter
     * @param schemaName
     */
    private void dataMigrationForV0027(IDatabaseAdapter adapter, String schemaName) {
        GetLogicalResourceNeedsV0027Migration needsMigrating = new GetLogicalResourceNeedsV0027Migration(schemaName);
        if (adapter.runStatement(needsMigrating)) {
            MigrateV0027LogicalResourceIdent cmd = new MigrateV0027LogicalResourceIdent(schemaName);
            adapter.runStatement(cmd);
        }
    }

    /**
     * Backfill the RESOURCE_CHANGE_LOG table if it is empty
     */
    protected void backfillResourceChangeLog() {
        if (MULTITENANT_FEATURE_ENABLED.contains(dbType)) {
            // Process each tenant one-by-one
            List<TenantInfo> tenants = getTenantList();
            for (TenantInfo ti : tenants) {

                // If no --schema-name override was specified, we process all tenants, otherwise we
                // process only tenants which belong to the override schema name
                if (!schema.isOverrideDataSchema() || schema.matchesDataSchema(ti.getTenantSchema())) {
                    backfillResourceChangeLogDb2(ti);
                }
            }
        } else {
            // Not a multi-tenant database, so we only have to do this once
            IDatabaseAdapter adapter = getDbAdapter(dbType, connectionPool);
            try (ITransaction tx = TransactionFactory.openTransaction(connectionPool)) {
                try {
                    GetResourceChangeLogEmpty isEmpty = new GetResourceChangeLogEmpty(schema.getSchemaName());
                    if (adapter.runStatement(isEmpty)) {
                        // change log is empty, so we need to backfill it with data
                        doBackfill(adapter);
                    } else {
                        logger.info("RESOURCE_CHANGE_LOG has data so skipping backfill");
                    }
                } catch (DataAccessException x) {
                    // Something went wrong, so mark the transaction as failed
                    tx.setRollbackOnly();
                    throw x;
                }
            }
        }
    }

    /**
     * backfill the resource_change_log table if it is empty
     */
    protected void backfillResourceChangeLogDb2(TenantInfo ti) {

        Db2Adapter adapter = new Db2Adapter(connectionPool);

        Set<String> resourceTypes = getResourceTypes();

        try (ITransaction tx = TransactionFactory.openTransaction(connectionPool)) {
            try {
                SetTenantIdDb2 setTenantId = new SetTenantIdDb2(schema.getAdminSchemaName(), ti.getTenantId());
                adapter.runStatement(setTenantId);

                GetResourceChangeLogEmpty isEmpty = new GetResourceChangeLogEmpty(schema.getSchemaName());
                if (adapter.runStatement(isEmpty)) {
                    // change log is empty, so we need to backfill it with data
                    for (String resourceTypeName : resourceTypes) {
                        logger.info("Backfilling RESOURCE_CHANGE_LOG with " + resourceTypeName
                                + " resources for tenant '" + ti.getTenantName() + "', schema '" + ti.getTenantSchema() + "'");
                        BackfillResourceChangeLogDb2 backfill = new BackfillResourceChangeLogDb2(schema.getSchemaName(), resourceTypeName);
                        adapter.runStatement(backfill);
                    }
                } else {
                    logger.info("RESOURCE_CHANGE_LOG has data for tenant '" + ti.getTenantName() + "' so skipping backfill");
                }
            } catch (DataAccessException x) {
                // Something went wrong, so mark the transaction as failed
                tx.setRollbackOnly();
                throw x;
            }
        }
    }

    /**
     * Backfill the RESOURCE_CHANGE_LOG table for all the resource types. Non-multi-tenant
     * implementation
     *
     * @param adapter
     */
    private void doBackfill(IDatabaseAdapter adapter) {
        Set<String> resourceTypes = getResourceTypes();

        for (String resourceTypeName : resourceTypes) {
            logger.info("Backfilling RESOURCE_CHANGE_LOG with " + resourceTypeName
                    + " resources for schema '" + schema.getSchemaName() + "'");
            BackfillResourceChangeLog backfill = new BackfillResourceChangeLog(schema.getSchemaName(), resourceTypeName);
            adapter.runStatement(backfill);
        }
    }

    /**
     * updates the vacuum settings for postgres/citus.
     */
    public void updateVacuumSettings() {
        if (dbType != DbType.POSTGRESQL && dbType != DbType.CITUS) {
            logger.severe("Updating the vacuum settings is only supported on postgres and the setting is for '" + dbType + "'");
            return;
        }

        // Create the Physical Data Model
        PhysicalDataModel pdm = new PhysicalDataModel(isDistributed());
        buildCommonModel(pdm, true, false, false);

        // Setup the Connection Pool
        this.maxConnectionPoolSize = 10;
        configureConnectionPool();
        PostgresAdapter adapter = new PostgresAdapter(connectionPool);

        if (vacuumTableName != null) {
            runSingleTable(adapter, pdm, schema.getSchemaName(), vacuumTableName);
        } else {
            // Process all tables in the schema ... except for XX_RESOURCES and COMMON_TOKEN_VALUES and COMMON_CANONICAL_VALUES
            GatherTablesDataModelVisitor visitor = new GatherTablesDataModelVisitor();
            pdm.visit(visitor);

            for (Table tbl : visitor.getTables()) {
                runSingleTable(adapter, pdm, schema.getSchemaName(), tbl.getObjectName());
            }
        }
    }

    /**
     * Should we build the distributed variant of the FHIR data schema. This
     * changes how we need to handle certain unique indexes and foreign key
     * constraints.
     * @return
     */
    private boolean isDistributed() {
        return dataSchemaType == SchemaType.DISTRIBUTED;
    }

    /**
     * runs the vacuum update inside a single connection and single transaction.
     *
     * @param adapter
     * @param pdm
     * @param schemaName
     * @param vacuumTableName
     */
    private void runSingleTable(PostgresAdapter adapter, PhysicalDataModel pdm, String schemaName, String vacuumTableName) {
        try (ITransaction tx = TransactionFactory.openTransaction(connectionPool)) {
            try {
                // If the vacuumTableName exists, then we try finding the table definition.
                Table table = pdm.findTable(schemaName, vacuumTableName);
                if (table == null) {
                    logger.severe("Table [" + vacuumTableName + "] is not found, and no vacuum settings are able to be updated.");
                    throw new IllegalArgumentException("Table [" + vacuumTableName + "] is not found, and no vacuum settings are able to be updated.");
                }
                PostgresVacuumSettingDAO alterVacuumSettings =
                        new PostgresVacuumSettingDAO(schemaName, table.getObjectName(), vacuumCostLimit, vacuumScaleFactor, vacuumThreshold);
                adapter.runStatement(alterVacuumSettings);
            } catch (DataAccessException x) {
                // Something went wrong, so mark the transaction as failed
                tx.setRollbackOnly();
                throw x;
            }
        }
    }

    /**
     * Check to see if we have anything left over in a schema we expect to be empty
     * @param adapter
     * @param schemaName
     * @return
     */
    private boolean checkSchemaIsEmpty(IDatabaseAdapter adapter, String schemaName) {
        List<SchemaInfoObject> schemaObjects = adapter.listSchemaObjects(schemaName);
        boolean result = schemaObjects.isEmpty();
        if (!result) {
            // When called, we expect the schema to be empty, so let's dump what we have
            final String remaining = schemaObjects.stream().map(Object::toString).collect(Collectors.joining(","));
            logger.warning("Remaining objects in schema '" + schemaName + "': [" + remaining + "]");
        }
        return result;
    }

    /**
     * Query the database to collect information on space usage by tables and indexes
     * attributed to resources and their search parameters then render to a useful
     * report
     */
    private void generateDbSizeReport() {
        FHIRDbSizeModel model = new FHIRDbSizeModel(this.schema.getSchemaName());
        final ISizeCollector collector;
        switch (dbType) {
        case POSTGRESQL:
        case CITUS: // assume for now this works for Citus
            collector = new PostgresSizeCollector(model);
            break;
        case DB2:
            collector = new Db2SizeCollector(model, this.tenantName);
            break;
        case DERBY:
            collector = null;
            logger.severe("Size report not supported for Derby databases");
            exitStatus = EXIT_BAD_ARGS;
        default:
            throw new IllegalArgumentException("Unsupported DbType: " + dbType);
        }
        
        if (collector != null) {
            collectDbSizeInfo(collector);
            // render the report using UTF8 regardless of system config
            OutputStreamWriter writer = new OutputStreamWriter(System.out, StandardCharsets.UTF_8);
            ISizeReport report = new ReadableSizeReport(writer, this.showDbSizeDetail);
            report.render(model);
            try {
                writer.flush();
            } catch (IOException x) {
                throw new RuntimeException(x);
            }
        }
    }

    /**
     * Run the collector to populate the size model
     * @param collector
     */
    private void collectDbSizeInfo(ISizeCollector collector) {
        try (ITransaction tx = TransactionFactory.openTransaction(connectionPool)) {
            try (Connection c = connectionPool.getConnection()) {
                collector.run(this.schema.getSchemaName(), c, translator);
            } catch (SQLException x) {
                tx.setRollbackOnly();
                throw this.translator.translate(x);
            }
        }
    }

    /**
     * Process the requested operation
     */
    protected void process() {
        long start = System.nanoTime();
        loadDriver(translator);
        configureConnectionPool();

        if (dbType == DbType.DERBY && threadPoolSize > 1) {
            logger.warning("Embedded Derby does not support concurrent schema updates;" +
                    " ignoring '--thread-pool-size' and using a single thread.");
            this.threadPoolSize = 1;
        }

        if (this.checkCompatibility) {
            checkCompatibility();
        }

        if (translator.isDerby() && !"APP".equals(schema.getSchemaName())) {
            if (schema.isOverrideDataSchema()) {
                logger.warning("Only the APP schema is supported for Apache Derby; ignoring the passed"
                        + " schema name '" + schema.getSchemaName() + "' and using APP.");
            }
            schema.setSchemaName("APP");
        }

        // [optional] use a subset of resource types to make testing quicker
        String resourceTypesString = properties.getProperty("resourceTypes");
        if (resourceTypesString != null && resourceTypesString.length() > 0) {
            resourceTypeSubset = new HashSet<>(Arrays.asList(resourceTypesString.split(",")));

            // Double check for Abstract Types
            if (resourceTypeSubset.contains("DomainResource") || resourceTypeSubset.contains("Resource")) {
                throw new IllegalArgumentException("--prop resourceTypes=<resourceTypes> should not include Abstract types");
            }
        }

        if (showDbSize) {
            generateDbSizeReport();
        } else if (addKeyForTenant != null) {
            addTenantKey();
        } else if (updateVacuum) {
            updateVacuumSettings();
        } else if (this.dropAdmin || this.dropFhirSchema || this.dropJavaBatchSchema || this.dropOauthSchema) {
            // only proceed with the drop if the user has provided additional confirmation
            if (this.confirmDrop) {
                dropSchema();
            } else {
                throw new IllegalArgumentException("[ERROR] Drop not confirmed with --confirm-drop");
            }
        } else if (updateFhirSchema || updateOauthSchema || updateJavaBatchSchema) {
            updateSchemas();
        } else if (createFhirSchema || createOauthSchema || createJavaBatchSchema) {
            createSchemas();
        } else if (updateProc) {
            updateProcedures();
        } else if (this.allocateTenant) {
            allocateTenant();
        } else if (this.listTenants) {
            listTenants();
        } else if (this.refreshTenants) {
            refreshTenants();
        } else if (this.testTenant) {
            testTenant();
        } else if (this.freezeTenant) {
            freezeTenant();
        } else if (this.dropDetached) {
            dropDetachedPartitionTables();
        } else if (this.deleteTenantMeta) {
            deleteTenantMeta();
        } else if (this.dropTenant) {
            dropTenant();
        } else if (this.revokeTenantKey) {
            revokeTenantKey();
        } else if (this.revokeAllTenantKeys) {
            if (this.tenantKey != null) {
                throw new IllegalArgumentException("[ERROR] --tenant-key <key-value> should not be specified together with --drop-all-tenant-keys");
            }
            revokeTenantKey();
        } else if (grantTo != null) {
            // Finally, if --grant-to has been specified on its own, we simply rerun all the grants
            // which allows granting server to more than one user if that's required
            grantPrivileges();
        }

        long elapsed = System.nanoTime() - start;
        logger.info(String.format("Processing took: %7.3f s", elapsed / NANOS));
    }

    /**
     * Get the program exit status from the environment
     *
     * @return
     */
    protected int getExitStatus() {
        return this.exitStatus;
    }

    /**
     * Write a final status message - useful for QA to review when checking the
     * output
     */
    protected void logStatusMessage(int status) {
        switch (status) {
        case EXIT_OK:
            logger.info("SCHEMA CHANGE: OK");
            break;
        case EXIT_BAD_ARGS:
            logger.severe("SCHEMA CHANGE: BAD ARGS");
            break;
        case EXIT_RUNTIME_ERROR:
            logger.severe("SCHEMA CHANGE: RUNTIME ERROR");
            break;
        case EXIT_CONCURRENT_UPDATE:
            logger.warning("SCHEMA CHANGE: CONCURRENT UPDATE");
            break;
        case EXIT_VALIDATION_FAILED:
            logger.warning("SCHEMA CHANGE: FAILED");
            break;
        default:
            logger.severe("SCHEMA CHANGE: RUNTIME ERROR");
            break;
        }
    }

    /**
     * Removes RESOURCE and DOMAIN_RESOURCE tables from the fhir data schemas.
     */
    private void applyTableRemovalForV0021() {
        IDatabaseAdapter adapter = getDbAdapter(dbType, connectionPool);
        try (ITransaction tx = TransactionFactory.openTransaction(connectionPool)) {
            try {
                String adminSchemaName = this.schema.getAdminSchemaName();
                String schemaName = this.schema.getSchemaName();
                UnusedTableRemovalNeedsV0021Migration needsMigrating = new UnusedTableRemovalNeedsV0021Migration(schemaName);
                if (adapter.runStatement(needsMigrating)) {
                    logger.info("V0021 Migration: Removing Abstract Tables from schema '" + schemaName + "'");
                    MigrateV0021AbstractTypeRemoval cmd = new MigrateV0021AbstractTypeRemoval(adapter, adminSchemaName, schemaName, forceUnusedTableRemoval);
                    adapter.runStatement(cmd);
                    logger.info("V0021 Migration: Completed the Removal of the Abstract Tables from schema '" + schemaName + "'");
                }
            } catch (DataAccessException x) {
                // Something went wrong, so mark the transaction as failed
                tx.setRollbackOnly();
                throw x;
            }
        }
    }

    /**
     * Log warning messages for deprecated tables.
     */
    private void logWarningMessagesForDeprecatedTables() {
        List<String> deprecatedResourceTypes = Arrays.asList(
            "EffectEvidenceSynthesis",
            "MedicinalProduct",
            "MedicinalProductAuthorization",
            "MedicinalProductContraindication",
            "MedicinalProductIndication",
            "MedicinalProductIngredient",
            "MedicinalProductInteraction",
            "MedicinalProductManufactured",
            "MedicinalProductPackaged",
            "MedicinalProductPharmaceutical",
            "MedicinalProductUndesirableEffect",
            "RiskEvidenceSynthesis",
            "SubstanceNucleicAcid",
            "SubstancePolymer",
            "SubstanceProtein",
            "SubstanceReferenceInformation",
            "SubstanceSourceMaterial",
            "SubstanceSpecification"
        );
        List<String> deprecatedTables = Arrays.asList(
            "_DATE_VALUES", "_LATLNG_VALUES", "_LOGICAL_RESOURCES", "_NUMBER_VALUES",
            "_QUANTITY_VALUES", "_RESOURCE_TOKEN_REFS", "_RESOURCES","_STR_VALUES");
        for (String deprecatedType : deprecatedResourceTypes) {
            logger.warning(deprecatedType + " tables [" +
                    deprecatedType + String.join(", " + deprecatedType, deprecatedTables) +
                    "] will be dropped in a future release. " +
                    "No data should be written to these tables. " +
                    "If any data exists in these tables, that data should be exported (if desired) and deleted from these tables.");
        }
    }

    /**
     * Main entry point
     *
     * @param args
     */
    public static void main(String[] args) {
        logClasspath(logger);

        int exitStatus;
        Main m = new Main();
        try {
            configureLogger();
            m.parseArgs(args);
            m.process();
            exitStatus = m.getExitStatus();
        } catch (TableSpaceRemovalException x) {
            logger.warning("Tablespace removal is not complete, as an async dependency has not finished dettaching. Please re-try.");
            exitStatus = EXIT_TABLESPACE_REMOVAL_NOT_COMPLETE;
        } catch (ConcurrentUpdateException x) {
            // We handle this, so no need to log the exception
            logger.log(Level.WARNING, "Please try again later: update is already running - " + x.getMessage());
            exitStatus = EXIT_CONCURRENT_UPDATE;
        } catch (DatabaseNotReadyException x) {
            logger.log(Level.SEVERE, "The database is not yet available. Please re-try.", x);
            exitStatus = EXIT_NOT_READY;
        } catch (IllegalArgumentException x) {
            if (!help) {
                logger.log(Level.SEVERE, "bad argument", x);
                exitStatus = EXIT_BAD_ARGS;
            } else {
                exitStatus = EXIT_OK;
            }
            menu.generateHelpMenu();
        } catch (Exception x) {
            logger.log(Level.SEVERE, "schema tool failed", x);
            exitStatus = EXIT_RUNTIME_ERROR;
        }

        // Write out a final status message to make it easy to see validation success/failure
        m.logStatusMessage(exitStatus);

        // almost certainly will get flagged during code-scan, but this is intentional,
        // as we genuinely want to exit with the correct status here. The code-scan tool
        // really ought to be able to see that this is a main function in a J2SE environment
        System.exit(exitStatus);
    }
}<|MERGE_RESOLUTION|>--- conflicted
+++ resolved
@@ -574,11 +574,7 @@
                 // Build/update the FHIR-related tables as well as the stored procedures
                 PhysicalDataModel pdm = new PhysicalDataModel(isDistributed());
                 buildFhirDataSchemaModel(pdm);
-<<<<<<< HEAD
                 boolean isNewDb = updateSchema(pdm, getDataSchemaType());
-=======
-                updateSchema(pdm);
->>>>>>> f225e5e2
 
                 if (this.exitStatus == EXIT_OK) {
                     // If the db is multi-tenant, we populate the resource types and parameter names in allocate-tenant.
