--- conflicted
+++ resolved
@@ -1578,30 +1578,6 @@
         }
     }
 
-<<<<<<< HEAD
-    private void dataMigrationForV0027(TenantInfo ti) {
-        // Multi-tenant schema so we know this is Db2:
-        Db2Adapter adapter = new Db2Adapter(connectionPool);
-
-        try (ITransaction tx = TransactionFactory.openTransaction(connectionPool)) {
-            try {
-                SetTenantIdDb2 setTenantId = new SetTenantIdDb2(schema.getAdminSchemaName(), ti.getTenantId());
-                adapter.runStatement(setTenantId);
-
-                logger.info("V0027 Migration: Populating LOGICAL_RESOURCE_IDENT for tenant['"
-                        + ti.getTenantName() + "' in schema '" + ti.getTenantSchema() + "']");
-
-                dataMigrationForV0027(adapter, ti.getTenantSchema());
-            } catch (DataAccessException x) {
-                // Something went wrong, so mark the transaction as failed
-                tx.setRollbackOnly();
-                throw x;
-            }
-        }
-    }
-
-=======
->>>>>>> aa96817a
     /**
      * V0027 migration. Populate LOGICAL_RESOURCE_IDENT from LOGICAL_RESOURCES
      */
