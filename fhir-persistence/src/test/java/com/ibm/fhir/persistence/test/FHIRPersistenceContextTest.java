/*
 * (C) Copyright IBM Corp. 2017,2019
 *
 * SPDX-License-Identifier: Apache-2.0
 */

package com.ibm.fhir.persistence.test;

import static org.testng.AssertJUnit.assertEquals;
import static org.testng.AssertJUnit.assertNotNull;
import static org.testng.AssertJUnit.assertNull;

import org.testng.annotations.Test;

import com.ibm.fhir.persistence.context.FHIRHistoryContext;
import com.ibm.fhir.persistence.context.FHIRPersistenceContext;
import com.ibm.fhir.persistence.context.FHIRPersistenceContextFactory;
import com.ibm.fhir.persistence.context.FHIRPersistenceEvent;
import com.ibm.fhir.search.context.FHIRSearchContext;
import com.ibm.fhir.search.context.FHIRSearchContextFactory;

/**
 * Tests associated with the FHIRPersistenceContextImpl class.
 */
public class FHIRPersistenceContextTest {

    @Test
    public void test1() {
        FHIRPersistenceEvent pe = new FHIRPersistenceEvent();

        FHIRPersistenceContext ctxt = FHIRPersistenceContextFactory.createPersistenceContext(pe);
        assertNotNull(ctxt);
        assertNotNull(ctxt.getPersistenceEvent());
        assertEquals(pe, ctxt.getPersistenceEvent());
        assertNull(ctxt.getHistoryContext());
        assertNull(ctxt.getSearchContext());
    }

    @Test
    public void test2() {
        FHIRPersistenceEvent pe = new FHIRPersistenceEvent();
        FHIRHistoryContext hc = FHIRPersistenceContextFactory.createHistoryContext();
        assertNotNull(hc);

        FHIRPersistenceContext ctxt = FHIRPersistenceContextFactory.createPersistenceContext(pe, hc);
        assertNotNull(ctxt);
        assertNotNull(ctxt.getPersistenceEvent());
        assertEquals(pe, ctxt.getPersistenceEvent());
        assertNotNull(ctxt.getHistoryContext());
        assertEquals(hc, ctxt.getHistoryContext());
        assertNull(ctxt.getSearchContext());
    }

    @Test
    public void test3() {
        FHIRPersistenceEvent pe = new FHIRPersistenceEvent();
        FHIRSearchContext sc = FHIRSearchContextFactory.createSearchContext();
        assertNotNull(sc);
<<<<<<< HEAD
        
        FHIRPersistenceContext ctxt = FHIRPersistenceContextFactory.createPersistenceContext(pe, sc, "pat42");
=======

        FHIRPersistenceContext ctxt = FHIRPersistenceContextFactory.createPersistenceContext(pe, sc);
>>>>>>> f225e5e2
        assertNotNull(ctxt);
        assertNotNull(ctxt.getPersistenceEvent());
        assertEquals(pe, ctxt.getPersistenceEvent());
        assertNotNull(ctxt.getSearchContext());
        assertEquals(sc, ctxt.getSearchContext());
        assertNull(ctxt.getHistoryContext());
        assertEquals("pat42", ctxt.getRequestShard());
    }
}<|MERGE_RESOLUTION|>--- conflicted
+++ resolved
@@ -56,13 +56,8 @@
         FHIRPersistenceEvent pe = new FHIRPersistenceEvent();
         FHIRSearchContext sc = FHIRSearchContextFactory.createSearchContext();
         assertNotNull(sc);
-<<<<<<< HEAD
-        
+
         FHIRPersistenceContext ctxt = FHIRPersistenceContextFactory.createPersistenceContext(pe, sc, "pat42");
-=======
-
-        FHIRPersistenceContext ctxt = FHIRPersistenceContextFactory.createPersistenceContext(pe, sc);
->>>>>>> f225e5e2
         assertNotNull(ctxt);
         assertNotNull(ctxt.getPersistenceEvent());
         assertEquals(pe, ctxt.getPersistenceEvent());
