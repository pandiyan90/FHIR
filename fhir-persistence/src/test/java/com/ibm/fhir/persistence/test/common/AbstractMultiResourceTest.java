--- conflicted
+++ resolved
@@ -36,11 +36,10 @@
      */
     @BeforeClass
     public void createResources() throws Exception {
-<<<<<<< HEAD
         
         final com.ibm.fhir.model.type.Instant lastUpdated = com.ibm.fhir.model.type.Instant.now(ZoneOffset.UTC);
         final int versionId = 1;
-        Encounter encounter = TestUtil.readExampleResource("json/ibm/minimal/Encounter-1.json");
+        Encounter encounter = TestUtil.getMinimalResource(Encounter.class);
         
         // Update the id on the resource
         encounter = encounter.toBuilder().id(commonId).build();
@@ -49,15 +48,6 @@
         encounter = copyAndSetResourceMetaFields(encounter, commonId, versionId, lastUpdated);
         
         encounter = persistence.update(getDefaultPersistenceContext(), commonId, versionId, encounter).getResource();
-=======
-
-        Encounter encounter = TestUtil.getMinimalResource(Encounter.class);
-
-        // Update the id on the resource
-        encounter = encounter.toBuilder().id(commonId).build();
-
-        encounter = persistence.update(getDefaultPersistenceContext(), commonId, encounter).getResource();
->>>>>>> 70383a59
         assertNotNull(encounter);
         assertNotNull(encounter.getId());
         assertNotNull(encounter.getMeta());
