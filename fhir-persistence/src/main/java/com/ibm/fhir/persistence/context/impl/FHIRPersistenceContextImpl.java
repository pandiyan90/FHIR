/*
 * (C) Copyright IBM Corp. 2016, 2022
 *
 * SPDX-License-Identifier: Apache-2.0
 */

package com.ibm.fhir.persistence.context.impl;

import com.ibm.fhir.persistence.context.FHIRHistoryContext;
import com.ibm.fhir.persistence.context.FHIRPersistenceContext;
import com.ibm.fhir.persistence.context.FHIRPersistenceEvent;
import com.ibm.fhir.persistence.payload.PayloadPersistenceResponse;
import com.ibm.fhir.search.context.FHIRSearchContext;

/**
 * This class provides a concrete implementation of the FHIRPersistenceContext
 * interface and is used to pass request context-related information to the persistence layer.
 */
public class FHIRPersistenceContextImpl implements FHIRPersistenceContext {

    private FHIRPersistenceEvent persistenceEvent;
    private FHIRHistoryContext historyContext;
    private FHIRSearchContext searchContext;
    private Integer ifNoneMatch;
<<<<<<< HEAD
    private String requestShard;
    
=======

>>>>>>> f225e5e2
    // The response from the payload persistence (offloading) call, if any
    private PayloadPersistenceResponse offloadResponse;

    /**
     * Factory function to create a FHIRPersistenceContext builder
     * @param event
     * @return
     */
    public static Builder builder(FHIRPersistenceEvent event) {
        return new Builder(event);
    }

    /**
     * Builder to create new instances of FHIRPersistenceContextImpl
     */
    public static class Builder {
        private FHIRPersistenceEvent persistenceEvent;
        private FHIRHistoryContext historyContext;
        private FHIRSearchContext searchContext;
        private Integer ifNoneMatch;
        private PayloadPersistenceResponse offloadResponse;
<<<<<<< HEAD
        private String requestShard;
        
=======

>>>>>>> f225e5e2
        /**
         * Protected constructor
         * @param event
         */
        protected Builder(FHIRPersistenceEvent event) {
            this.persistenceEvent = event;
        }

        /**
         * Build the FHIRPersistenceContext implementation
         * @return
         */
        public FHIRPersistenceContext build() {
            FHIRPersistenceContextImpl impl;

            if (historyContext != null) {
                impl = new FHIRPersistenceContextImpl(persistenceEvent, historyContext);
            } else if (searchContext != null) {
                impl = new FHIRPersistenceContextImpl(persistenceEvent, searchContext);
            } else {
                impl = new FHIRPersistenceContextImpl(persistenceEvent);
            }
            impl.setIfNoneMatch(ifNoneMatch);
            impl.setOffloadResponse(offloadResponse);
<<<<<<< HEAD
            impl.setRequestShard(requestShard);
            
=======

>>>>>>> f225e5e2
            return impl;
        }

        /**
         * Build with the given searchContext
         * @param searchContext
         * @return
         */
        public Builder withSearchContext(FHIRSearchContext searchContext) {
            this.searchContext = searchContext;
            return this;
        }

        /**
         * Build with the given historyContext
         * @param historyContext
         * @return
         */
        public Builder withHistoryContext(FHIRHistoryContext historyContext) {
            this.historyContext = historyContext;
            return this;
        }

        /**
         * Build with the ifNoneMatch value
         * @param ifNoneMatch
         * @return
         */
        public Builder withIfNoneMatch(Integer ifNoneMatch) {
            this.ifNoneMatch = ifNoneMatch;
            return this;
        }

        /**
<<<<<<< HEAD
         * Build with the includeDeleted value
         * @param includeDeleted
         * @return
         */
        public Builder withIncludeDeleted(boolean includeDeleted) {
            this.includeDeleted = includeDeleted;
            return this;
        }

        /**
         * Build with the shardKey value
         * @param shardKey
         * @return
         */
        public Builder withRequestShard(String requestShard) {
            this.requestShard = requestShard;
            return this;
        }

        /**
=======
>>>>>>> f225e5e2
         * Build with the given offloadResponse
         * @param offloadResponse
         * @return
         */
        public Builder withOffloadResponse(PayloadPersistenceResponse offloadResponse) {
            this.offloadResponse = offloadResponse;
            return this;
        }
    }

    /**
     * Private constructor
     * @param pe
     */
    private FHIRPersistenceContextImpl(FHIRPersistenceEvent pe) {
        this.persistenceEvent = pe;
    }

    /**
     * Public constructor
     * @param pe
     * @param ifNoneMatch
     */
    private FHIRPersistenceContextImpl(FHIRPersistenceEvent pe, Integer ifNoneMatch) {
        this.persistenceEvent = pe;
        setIfNoneMatch(ifNoneMatch);
    }

    private FHIRPersistenceContextImpl(FHIRPersistenceEvent pe, FHIRHistoryContext hc) {
        this.persistenceEvent = pe;
        this.historyContext = hc;
    }
    private FHIRPersistenceContextImpl(FHIRPersistenceEvent pe, FHIRSearchContext sc) {
        this.persistenceEvent = pe;
        this.searchContext = sc;
    }

    @Override
    public FHIRPersistenceEvent getPersistenceEvent() {
        return this.persistenceEvent;
    }

    @Override
    public FHIRHistoryContext getHistoryContext() {
        return this.historyContext;
    }

    @Override
    public FHIRSearchContext getSearchContext() {
        return this.searchContext;
    }

<<<<<<< HEAD
    @Override
    public boolean includeDeleted() {
        return includeDeleted;
    }

    @Override
    public String getRequestShard() {
        return this.requestShard;
    }

    /**
     * Setter for the includeDeleted flag
     * @param includeDeleted
     */
    public void setIncludeDeleted(boolean includeDeleted) {
        this.includeDeleted = includeDeleted;
    }

=======
>>>>>>> f225e5e2
    /**
     * Set the shardKey value
     * @param value
     */
    public void setRequestShard(String value) {
        this.requestShard = value;
    }

    /**
     * Setter for the If-None-Match header value
     * @param ifNoneMatch
     */
    public void setIfNoneMatch(Integer ifNoneMatch) {
        this.ifNoneMatch = ifNoneMatch;
    }

    @Override
    public Integer getIfNoneMatch() {
        return this.ifNoneMatch;
    }

    @Override
    public PayloadPersistenceResponse getOffloadResponse() {
        return this.offloadResponse;
    }

    /**
     * @param offloadResponse the offloadResponse to set
     */
    public void setOffloadResponse(PayloadPersistenceResponse offloadResponse) {
        this.offloadResponse = offloadResponse;
    }
}<|MERGE_RESOLUTION|>--- conflicted
+++ resolved
@@ -22,12 +22,8 @@
     private FHIRHistoryContext historyContext;
     private FHIRSearchContext searchContext;
     private Integer ifNoneMatch;
-<<<<<<< HEAD
     private String requestShard;
     
-=======
-
->>>>>>> f225e5e2
     // The response from the payload persistence (offloading) call, if any
     private PayloadPersistenceResponse offloadResponse;
 
@@ -49,12 +45,8 @@
         private FHIRSearchContext searchContext;
         private Integer ifNoneMatch;
         private PayloadPersistenceResponse offloadResponse;
-<<<<<<< HEAD
         private String requestShard;
         
-=======
-
->>>>>>> f225e5e2
         /**
          * Protected constructor
          * @param event
@@ -79,12 +71,8 @@
             }
             impl.setIfNoneMatch(ifNoneMatch);
             impl.setOffloadResponse(offloadResponse);
-<<<<<<< HEAD
             impl.setRequestShard(requestShard);
             
-=======
-
->>>>>>> f225e5e2
             return impl;
         }
 
@@ -119,17 +107,6 @@
         }
 
         /**
-<<<<<<< HEAD
-         * Build with the includeDeleted value
-         * @param includeDeleted
-         * @return
-         */
-        public Builder withIncludeDeleted(boolean includeDeleted) {
-            this.includeDeleted = includeDeleted;
-            return this;
-        }
-
-        /**
          * Build with the shardKey value
          * @param shardKey
          * @return
@@ -140,8 +117,6 @@
         }
 
         /**
-=======
->>>>>>> f225e5e2
          * Build with the given offloadResponse
          * @param offloadResponse
          * @return
@@ -194,28 +169,12 @@
         return this.searchContext;
     }
 
-<<<<<<< HEAD
-    @Override
-    public boolean includeDeleted() {
-        return includeDeleted;
-    }
-
     @Override
     public String getRequestShard() {
         return this.requestShard;
     }
 
     /**
-     * Setter for the includeDeleted flag
-     * @param includeDeleted
-     */
-    public void setIncludeDeleted(boolean includeDeleted) {
-        this.includeDeleted = includeDeleted;
-    }
-
-=======
->>>>>>> f225e5e2
-    /**
      * Set the shardKey value
      * @param value
      */
