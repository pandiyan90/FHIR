--- conflicted
+++ resolved
@@ -88,23 +88,4 @@
         ctx.setMaxPageIncludeCount(maxPageIncludeCount);
         return ctx;
     }
-<<<<<<< HEAD
-
-    /**
-     * Returns a FHIRPersistenceContext that contains a FHIRPersistenceEvent instance.
-     * @param event the FHIRPersistenceEvent instance to be contained in the FHIRPersistenceContext instance
-     * @param includeDeleted flag to tell the persistence layer to include deleted resources in the operation results
-     * @param searchContext the FHIRSearchContext instance to be contained in the FHIRPersistenceContext instance
-     * @param requestShard the sharding value used for the distributed schema
-     */
-    public static FHIRPersistenceContext createPersistenceContext(FHIRPersistenceEvent event, boolean includeDeleted, FHIRSearchContext searchContext,
-        String requestShard) {
-        return FHIRPersistenceContextImpl.builder(event)
-                .withIncludeDeleted(includeDeleted)
-                .withSearchContext(searchContext)
-                .withRequestShard(requestShard)
-                .build();
-    }
-=======
->>>>>>> f225e5e2
 }