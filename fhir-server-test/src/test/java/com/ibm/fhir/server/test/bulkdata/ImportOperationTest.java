--- conflicted
+++ resolved
@@ -245,18 +245,13 @@
             // Check eventual value
             response = polling(contentLocation);
             assertEquals(response.getStatus(), Response.Status.OK.getStatusCode());
-<<<<<<< HEAD
             checkValidResponse(response);
-=======
-
->>>>>>> 89e69593
             checkOnFourResources();
         } else {
             System.out.println("Import Test Disabled, Skipping");
         }
     }
 
-<<<<<<< HEAD
     /**
      * {
             "transactionTime": "2021-03-22T14:20:09.594Z",
@@ -293,8 +288,6 @@
         }
     }
 
-=======
->>>>>>> 89e69593
     public void checkOnFourResources() {
         checkOnResource("72b0d93c-93d0-43d9-94a8-d5154ce07152");
         checkOnResource("72b0d93c-93d0-43d9-94a8-d5154ce07153");
