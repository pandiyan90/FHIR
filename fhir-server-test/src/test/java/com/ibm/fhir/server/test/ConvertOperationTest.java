/*
 * (C) Copyright IBM Corp. 2021
 *
 * SPDX-License-Identifier: Apache-2.0
 */
<<<<<<< HEAD
=======

>>>>>>> 18c435fa
package com.ibm.fhir.server.test;

import static org.testng.Assert.assertEquals;
import static org.testng.Assert.assertNotNull;
import static org.testng.Assert.assertTrue;

import java.io.BufferedReader;
import java.io.StringReader;
import java.util.stream.Collectors;

import javax.ws.rs.client.Entity;
import javax.ws.rs.client.WebTarget;
import javax.ws.rs.core.Response;

import org.testng.annotations.Test;

import com.ibm.fhir.core.FHIRMediaType;
import com.ibm.fhir.examples.ExamplesUtil;
import com.ibm.fhir.model.format.Format;
import com.ibm.fhir.model.parser.FHIRParser;
import com.ibm.fhir.model.resource.Patient;
import com.ibm.fhir.model.resource.Resource;
import com.ibm.fhir.model.test.TestUtil;

public class ConvertOperationTest extends FHIRServerTestBase {
    private static final String CONVERT_OPERATION_NAME = "$convert";
    private static final String CONTENT_TYPE_HEADER_NAME = "Content-type";
    private static final String ACCEPT_HEADER_NAME = "Accept";

    @Test
    public void testXMLandJSON() throws Exception {
        Resource patientFromJson = TestUtil.readExampleResource("json/ibm/complete-mock/Patient-1.json");
        Resource patientFromXml = TestUtil.readExampleResource("xml/ibm/complete-mock/Patient-1.xml");

        assertEquals(patientFromJson, patientFromXml);
    }

    @Test
    public void testConvertOperation1() throws Exception {
        try (BufferedReader reader = new BufferedReader(ExamplesUtil.resourceReader("json/ibm/complete-mock/Patient-1.json"))) {
            String input = reader.lines().collect(Collectors.joining(System.lineSeparator()));

            // input is JSON
            assertTrue(input.startsWith("{"));

            // parse and deserialize JSON input
            Patient patientFromJson = FHIRParser.parser(Format.JSON).parse(new StringReader(input));
            assertNotNull(patientFromJson);

            WebTarget endpoint = getWebTarget();

            Response response = endpoint.path(CONVERT_OPERATION_NAME).request()
                    .header(CONTENT_TYPE_HEADER_NAME, FHIRMediaType.APPLICATION_FHIR_JSON)
                    .header(ACCEPT_HEADER_NAME,  FHIRMediaType.APPLICATION_FHIR_XML)
                    .post(Entity.entity(input, FHIRMediaType.APPLICATION_FHIR_JSON));

            String output = response.readEntity(String.class);

            // output is XML
            assertTrue(output.startsWith("<"));

            // parse and deserialize XML output
            Patient patientFromXML = FHIRParser.parser(Format.XML).parse(new StringReader(output));
            assertNotNull(patientFromXML);

            assertEquals(patientFromXML, patientFromJson);
        }
    }

    @Test
    public void testConvertOperation2() throws Exception {
        try (BufferedReader reader = new BufferedReader(ExamplesUtil.resourceReader("xml/ibm/complete-mock/Patient-1.xml"))) {
            String input = reader.lines().collect(Collectors.joining(System.lineSeparator()));

            // input is XML
            assertTrue(input.startsWith("<"));

            // parse and deserialize XML input
            Patient patientFromXML = FHIRParser.parser(Format.XML).parse(new StringReader(input));
            assertNotNull(patientFromXML);

            WebTarget endpoint = getWebTarget();

            Response response = endpoint.path(CONVERT_OPERATION_NAME).request()
                    .header(CONTENT_TYPE_HEADER_NAME, FHIRMediaType.APPLICATION_FHIR_XML)
                    .header(ACCEPT_HEADER_NAME,  FHIRMediaType.APPLICATION_FHIR_JSON)
                    .post(Entity.entity(input, FHIRMediaType.APPLICATION_FHIR_XML));

            String output = response.readEntity(String.class);

            // output is JSON
            assertTrue(output.startsWith("{"));

            // parse and deserialize JSON output
            Patient patientFromJson = FHIRParser.parser(Format.JSON).parse(new StringReader(output));
            assertNotNull(patientFromJson);

            assertEquals(patientFromJson, patientFromXML);
        }
    }
}<|MERGE_RESOLUTION|>--- conflicted
+++ resolved
@@ -3,10 +3,7 @@
  *
  * SPDX-License-Identifier: Apache-2.0
  */
-<<<<<<< HEAD
-=======
 
->>>>>>> 18c435fa
 package com.ibm.fhir.server.test;
 
 import static org.testng.Assert.assertEquals;
