/*
 * (C) Copyright IBM Corp. 2019, 2022
 *
 * SPDX-License-Identifier: Apache-2.0
 */

package com.ibm.fhir.model.type;

import java.util.Collection;
import java.util.Objects;

import javax.annotation.Generated;

import org.owasp.encoder.Encode;

import com.ibm.fhir.model.annotation.Required;
import com.ibm.fhir.model.util.ValidationSupport;
import com.ibm.fhir.model.visitor.Visitor;

/**
 * XHTML
 */
@Generated("com.ibm.fhir.tools.CodeGenerator")
public class Xhtml extends Element {
    public static final java.lang.String DIV_OPEN = "<div xmlns=\"http://www.w3.org/1999/xhtml\">";
<<<<<<< HEAD

=======
>>>>>>> 969632c6
    public static final java.lang.String DIV_CLOSE = "</div>";

    @Required
    private final java.lang.String value;

    private Xhtml(Builder builder) {
        super(builder);
        value = builder.value;
    }

    /**
     * Actual xhtml
     *
     * @return
     *     An immutable object of type {@link java.lang.String} that is non-null.
     */
    public java.lang.String getValue() {
        return value;
    }

    @Override
    public boolean hasValue() {
        return (value != null);
    }

    @Override
    public boolean hasChildren() {
        return super.hasChildren();
    }

    /**
     * Factory method for creating Xhtml objects from an XHTML java.lang.String
     *
     * @param value
     *     A java.lang.String with valid XHTML content, not null
     */
    public static Xhtml of(java.lang.String value) {
        Objects.requireNonNull(value, "value");
        return Xhtml.builder().value(value).build();
    }

    /**
     * Factory method for creating Xhtml objects from an XHTML java.lang.String
     *
     * @param value
     *     A java.lang.String with valid XHTML content, not null
     */
    public static Xhtml xhtml(java.lang.String value) {
        Objects.requireNonNull(value, "value");
        return Xhtml.builder().value(value).build();
    }

    /**
     * Factory method for creating Xhtml objects from a plain text string
     *
     * <p>This method will automatically encode the passed string for use within XHTML,
     * then wrap it in an XHTML {@code <div>} element with a namespace of {@code http://www.w3.org/1999/xhtml}
     *
     * @param plainText
     *     The text to encode and wrap for use within a Narrative, not null
     */
    public static Xhtml from(java.lang.String plainText) {
        Objects.requireNonNull(plainText, "plainText");
        return Xhtml.builder().value(DIV_OPEN + Encode.forHtmlContent(plainText) + DIV_CLOSE).build();
    }

    @Override
    public void accept(java.lang.String elementName, int elementIndex, Visitor visitor) {
        if (visitor.preVisit(this)) {
            visitor.visitStart(elementName, elementIndex, this);
            if (visitor.visit(elementName, elementIndex, this)) {
                // visit children
                accept(id, "id", visitor);
                accept(extension, "extension", visitor, Extension.class);
                accept(value, "value", visitor);
            }
            visitor.visitEnd(elementName, elementIndex, this);
            visitor.postVisit(this);
        }
    }

    @Override
    public boolean equals(Object obj) {
        if (this == obj) {
            return true;
        }
        if (obj == null) {
            return false;
        }
        if (getClass() != obj.getClass()) {
            return false;
        }
        Xhtml other = (Xhtml) obj;
        return Objects.equals(id, other.id) &&
            Objects.equals(extension, other.extension) &&
            Objects.equals(value, other.value);
    }

    @Override
    public int hashCode() {
        int result = hashCode;
        if (result == 0) {
            result = Objects.hash(id,
                extension,
                value);
            hashCode = result;
        }
        return result;
    }

    @Override
    public Builder toBuilder() {
        return new Builder().from(this);
    }

    public static Builder builder() {
        return new Builder();
    }

    public static class Builder extends Element.Builder {
        private java.lang.String value;

        private Builder() {
            super();
        }

        /**
         * unique id for the element within a resource (for internal references)
         *
         * @param id
         *     xml:id (or equivalent in JSON)
         *
         * @return
         *     A reference to this Builder instance
         */
        @Override
        public Builder id(java.lang.String id) {
            return (Builder) super.id(id);
        }

        /**
         * May be used to represent additional information that is not part of the basic definition of the resource. To make the
         * use of extensions safe and manageable, there is a strict set of governance applied to the definition and use of
         * extensions. Though any implementer can define an extension, there is a set of requirements that SHALL be met as part
         * of the definition of the extension.
         *
         * <p>Adds new element(s) to the existing list.
         * If any of the elements are null, calling {@link #build()} will fail.
         *
         * <p>This element is prohibited.
         *
         * @param extension
         *     Additional content defined by implementations
         *
         * @return
         *     A reference to this Builder instance
         */
        @Override
        public Builder extension(Extension... extension) {
            return (Builder) super.extension(extension);
        }

        /**
         * May be used to represent additional information that is not part of the basic definition of the resource. To make the
         * use of extensions safe and manageable, there is a strict set of governance applied to the definition and use of
         * extensions. Though any implementer can define an extension, there is a set of requirements that SHALL be met as part
         * of the definition of the extension.
         *
         * <p>Replaces the existing list with a new one containing elements from the Collection.
         * If any of the elements are null, calling {@link #build()} will fail.
         *
         * <p>This element is prohibited.
         *
         * @param extension
         *     Additional content defined by implementations
         *
         * @return
         *     A reference to this Builder instance
         *
         * @throws NullPointerException
         *     If the passed collection is null
         */
        @Override
        public Builder extension(Collection<Extension> extension) {
            return (Builder) super.extension(extension);
        }

        /**
         * Actual xhtml
         *
         * <p>This element is required.
         *
         * @param value
         *     Actual xhtml
         *
         * @return
         *     A reference to this Builder instance
         */
        public Builder value(java.lang.String value) {
            this.value = value;
            return this;
        }

        /**
         * Build the {@link Xhtml}
         *
         * <p>Required elements:
         * <ul>
         * <li>value</li>
         * </ul>
         *
         * @return
         *     An immutable object of type {@link Xhtml}
         * @throws IllegalStateException
         *     if the current state cannot be built into a valid Xhtml per the base specification
         */
        @Override
        public Xhtml build() {
            Xhtml xhtml = new Xhtml(this);
            if (validating) {
                validate(xhtml);
            }
            return xhtml;
        }

        protected void validate(Xhtml xhtml) {
            super.validate(xhtml);
            ValidationSupport.requireNonNull(xhtml.value, "value");
            ValidationSupport.prohibited(xhtml.extension, "extension");
            ValidationSupport.checkXHTMLContent(xhtml.value);
        }

        protected Builder from(Xhtml xhtml) {
            super.from(xhtml);
            value = xhtml.value;
            return this;
        }
    }
}<|MERGE_RESOLUTION|>--- conflicted
+++ resolved
@@ -23,10 +23,6 @@
 @Generated("com.ibm.fhir.tools.CodeGenerator")
 public class Xhtml extends Element {
     public static final java.lang.String DIV_OPEN = "<div xmlns=\"http://www.w3.org/1999/xhtml\">";
-<<<<<<< HEAD
-
-=======
->>>>>>> 969632c6
     public static final java.lang.String DIV_CLOSE = "</div>";
 
     @Required
