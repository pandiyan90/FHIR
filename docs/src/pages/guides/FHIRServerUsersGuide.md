--- conflicted
+++ resolved
@@ -2090,15 +2090,10 @@
 |`fhirServer/persistence/common/updateCreateEnabled`|boolean|A boolean flag which indicates whether or not the 'update/create' feature should be enabled in the selected persistence layer.|
 |`fhirServer/persistence/jdbc/enableProxyDatasource`|boolean|Set to true to enable the legacy fhirProxyDataSource|
 |`fhirServer/persistence/jdbc/dataSourceJndiName`|string|The JNDI name of the DataSource to be used by the JDBC persistence layer.|
-<<<<<<< HEAD
 |`fhirServer/persistence/datasources`|map|A map containing datasource definitions. See [Section 3.3.1 The JDBC persistence layer](#331-the-jdbc-persistence-layer) for more information.|
 |`fhirServer/persistence/datasources/<datasourceId>/type`|string|`derby` or `db2` or `postgresql`|
-|`fhirServer/persistence/datasources/<datasourceId>/searchOptimizerOptions/from_collapse_limit`|int| For PostgreSQL, sets the from_collapse_limit query optimizer parameter to improve search performance. If not set, the IBM FHIR Server uses a value of 16. To use the database default (8), explicitly set this value to null. |
-|`fhirServer/persistence/datasources/<datasourceId>/searchOptimizerOptions/join_collapse_limit`|int| For PostgreSQL, sets the join_collapse_limit query optimizer parameter to improve search performance. If not set, the IBM FHIR Server uses a value of 16. To use the database default (8), explicitly set this value to null. |
-=======
 |`fhirServer/persistence/datasources/<datasourceId>/searchOptimizerOptions/from_collapse_limit`|int| For PostgreSQL, sets the from_collapse_limit query optimizer parameter to improve search performance. If not set, the IBM FHIR Server uses a value of 7. To use the database default (8), explicitly set this value to null. |
 |`fhirServer/persistence/datasources/<datasourceId>/searchOptimizerOptions/join_collapse_limit`|int| For PostgreSQL, sets the join_collapse_limit query optimizer parameter to improve search performance. If not set, the IBM FHIR Server uses a value of 7. To use the database default (8), explicitly set this value to null. |
->>>>>>> 5a3fb1f1
 |`fhirServer/security/cors`|boolean|Used to convey to clients whether cors is supported or not; actual cors support is configured separately in the Liberty server.xml configuration|
 |`fhirServer/security/basic/enabled`|boolean|Whether or not the server is enabled for HTTP Basic authentication|
 |`fhirServer/security/certificates/enabled`|boolean|Whether or not the server is enabled for Certificate-based client authentication|
