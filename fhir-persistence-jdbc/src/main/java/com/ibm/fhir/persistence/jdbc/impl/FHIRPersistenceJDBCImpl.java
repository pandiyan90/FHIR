/*
 * (C) Copyright IBM Corp. 2017, 2022
 *
 * SPDX-License-Identifier: Apache-2.0
 */

package com.ibm.fhir.persistence.jdbc.impl;

import static com.ibm.fhir.config.FHIRConfiguration.PROPERTY_SEARCH_ENABLE_LEGACY_WHOLE_SYSTEM_SEARCH_PARAMS;
import static com.ibm.fhir.config.FHIRConfiguration.PROPERTY_UPDATE_CREATE_ENABLED;
import static com.ibm.fhir.model.type.String.string;
import static com.ibm.fhir.model.util.ModelSupport.getResourceType;

import java.io.IOException;
import java.io.InputStream;
import java.sql.Connection;
import java.sql.SQLException;
import java.sql.Timestamp;
import java.time.temporal.TemporalAccessor;
import java.util.ArrayList;
import java.util.Arrays;
import java.util.Collection;
import java.util.Collections;
import java.util.HashMap;
import java.util.HashSet;
import java.util.LinkedList;
import java.util.List;
import java.util.Map;
import java.util.Map.Entry;
import java.util.Objects;
import java.util.Properties;
import java.util.Set;
import java.util.function.Function;
import java.util.logging.Level;
import java.util.logging.Logger;
import java.util.stream.Collectors;
import java.util.zip.GZIPInputStream;
import java.util.zip.GZIPOutputStream;

import javax.naming.InitialContext;
import javax.transaction.TransactionSynchronizationRegistry;
import javax.transaction.UserTransaction;

import com.ibm.fhir.config.DefaultFHIRConfigProvider;
import com.ibm.fhir.config.FHIRConfigHelper;
import com.ibm.fhir.config.FHIRConfigProvider;
import com.ibm.fhir.config.FHIRConfiguration;
import com.ibm.fhir.config.FHIRRequestContext;
import com.ibm.fhir.config.PropertyGroup;
import com.ibm.fhir.core.FHIRConstants;
import com.ibm.fhir.core.FHIRUtilities;
import com.ibm.fhir.core.context.FHIRPagingContext;
import com.ibm.fhir.database.utils.api.DataAccessException;
import com.ibm.fhir.database.utils.api.IConnectionProvider;
import com.ibm.fhir.database.utils.api.IDatabaseTranslator;
import com.ibm.fhir.database.utils.api.UndefinedNameException;
import com.ibm.fhir.database.utils.api.UniqueConstraintViolationException;
import com.ibm.fhir.database.utils.model.DbType;
import com.ibm.fhir.database.utils.query.Select;
import com.ibm.fhir.database.utils.schema.GetSchemaVersion;
import com.ibm.fhir.exception.FHIRException;
import com.ibm.fhir.model.format.Format;
import com.ibm.fhir.model.generator.FHIRGenerator;
import com.ibm.fhir.model.generator.exception.FHIRGeneratorException;
import com.ibm.fhir.model.parser.FHIRJsonParser;
import com.ibm.fhir.model.parser.FHIRParser;
import com.ibm.fhir.model.resource.OperationOutcome;
import com.ibm.fhir.model.resource.OperationOutcome.Issue;
import com.ibm.fhir.model.resource.Resource;
import com.ibm.fhir.model.resource.SearchParameter;
import com.ibm.fhir.model.resource.SearchParameter.Component;
import com.ibm.fhir.model.type.Code;
import com.ibm.fhir.model.type.CodeableConcept;
import com.ibm.fhir.model.type.Element;
import com.ibm.fhir.model.type.Extension;
import com.ibm.fhir.model.type.Instant;
import com.ibm.fhir.model.type.code.IssueSeverity;
import com.ibm.fhir.model.type.code.IssueType;
import com.ibm.fhir.model.type.code.SearchParamType;
import com.ibm.fhir.model.util.FHIRUtil;
import com.ibm.fhir.model.util.JsonSupport;
import com.ibm.fhir.model.util.ModelSupport;
import com.ibm.fhir.model.visitor.Visitable;
import com.ibm.fhir.path.FHIRPathNode;
import com.ibm.fhir.path.FHIRPathSystemValue;
import com.ibm.fhir.path.evaluator.FHIRPathEvaluator;
import com.ibm.fhir.path.evaluator.FHIRPathEvaluator.EvaluationContext;
import com.ibm.fhir.persistence.FHIRPersistence;
import com.ibm.fhir.persistence.FHIRPersistenceTransaction;
import com.ibm.fhir.persistence.HistorySortOrder;
import com.ibm.fhir.persistence.InteractionStatus;
import com.ibm.fhir.persistence.MultiResourceResult;
import com.ibm.fhir.persistence.ResourceChangeLogRecord;
import com.ibm.fhir.persistence.ResourceEraseRecord;
import com.ibm.fhir.persistence.ResourcePayload;
import com.ibm.fhir.persistence.ResourceResult;
import com.ibm.fhir.persistence.SingleResourceResult;
import com.ibm.fhir.persistence.context.FHIRHistoryContext;
import com.ibm.fhir.persistence.context.FHIRPersistenceContext;
import com.ibm.fhir.persistence.context.FHIRPersistenceContextFactory;
import com.ibm.fhir.persistence.erase.EraseDTO;
import com.ibm.fhir.persistence.exception.FHIRPersistenceException;
import com.ibm.fhir.persistence.exception.FHIRPersistenceNotSupportedException;
import com.ibm.fhir.persistence.exception.FHIRPersistenceResourceDeletedException;
import com.ibm.fhir.persistence.exception.FHIRPersistenceResourceNotFoundException;
import com.ibm.fhir.persistence.jdbc.FHIRPersistenceJDBCCache;
import com.ibm.fhir.persistence.jdbc.FHIRResourceDAOFactory;
import com.ibm.fhir.persistence.jdbc.JDBCConstants;
import com.ibm.fhir.persistence.jdbc.cache.FHIRPersistenceJDBCCacheUtil;
import com.ibm.fhir.persistence.jdbc.connection.Action;
import com.ibm.fhir.persistence.jdbc.connection.CreateTempTablesAction;
import com.ibm.fhir.persistence.jdbc.connection.FHIRDbConnectionStrategy;
import com.ibm.fhir.persistence.jdbc.connection.FHIRDbTenantDatasourceConnectionStrategy;
import com.ibm.fhir.persistence.jdbc.connection.FHIRDbTestConnectionStrategy;
import com.ibm.fhir.persistence.jdbc.connection.FHIRTestTransactionAdapter;
import com.ibm.fhir.persistence.jdbc.connection.FHIRUserTransactionAdapter;
import com.ibm.fhir.persistence.jdbc.connection.SchemaNameFromProps;
import com.ibm.fhir.persistence.jdbc.connection.SchemaNameImpl;
import com.ibm.fhir.persistence.jdbc.connection.SchemaNameSupplier;
import com.ibm.fhir.persistence.jdbc.connection.SetTenantAction;
import com.ibm.fhir.persistence.jdbc.dao.EraseResourceDAO;
import com.ibm.fhir.persistence.jdbc.dao.ReindexResourceDAO;
import com.ibm.fhir.persistence.jdbc.dao.api.IResourceReferenceDAO;
import com.ibm.fhir.persistence.jdbc.dao.api.JDBCIdentityCache;
import com.ibm.fhir.persistence.jdbc.dao.api.ParameterDAO;
import com.ibm.fhir.persistence.jdbc.dao.api.ResourceDAO;
import com.ibm.fhir.persistence.jdbc.dao.api.ResourceIndexRecord;
import com.ibm.fhir.persistence.jdbc.dao.impl.FetchResourceChangesDAO;
import com.ibm.fhir.persistence.jdbc.dao.impl.FetchResourcePayloadsDAO;
import com.ibm.fhir.persistence.jdbc.dao.impl.JDBCIdentityCacheImpl;
import com.ibm.fhir.persistence.jdbc.dao.impl.ParameterDAOImpl;
import com.ibm.fhir.persistence.jdbc.dao.impl.ResourceProfileRec;
import com.ibm.fhir.persistence.jdbc.dao.impl.ResourceReferenceDAO;
import com.ibm.fhir.persistence.jdbc.dao.impl.ResourceTokenValueRec;
import com.ibm.fhir.persistence.jdbc.dao.impl.RetrieveIndexDAO;
import com.ibm.fhir.persistence.jdbc.dao.impl.TransactionDataImpl;
import com.ibm.fhir.persistence.jdbc.dto.CompositeParmVal;
import com.ibm.fhir.persistence.jdbc.dto.DateParmVal;
import com.ibm.fhir.persistence.jdbc.dto.ErasedResourceRec;
import com.ibm.fhir.persistence.jdbc.dto.ExtractedParameterValue;
import com.ibm.fhir.persistence.jdbc.dto.NumberParmVal;
import com.ibm.fhir.persistence.jdbc.dto.QuantityParmVal;
import com.ibm.fhir.persistence.jdbc.dto.ReferenceParmVal;
import com.ibm.fhir.persistence.jdbc.dto.StringParmVal;
import com.ibm.fhir.persistence.jdbc.dto.TokenParmVal;
import com.ibm.fhir.persistence.jdbc.exception.FHIRPersistenceDBConnectException;
import com.ibm.fhir.persistence.jdbc.exception.FHIRPersistenceDataAccessException;
import com.ibm.fhir.persistence.jdbc.exception.FHIRPersistenceFKVException;
import com.ibm.fhir.persistence.jdbc.util.ExtractedSearchParameters;
import com.ibm.fhir.persistence.jdbc.util.JDBCParameterBuildingVisitor;
import com.ibm.fhir.persistence.jdbc.util.NewQueryBuilder;
import com.ibm.fhir.persistence.jdbc.util.ParameterHashVisitor;
import com.ibm.fhir.persistence.jdbc.util.TimestampPrefixedUUID;
import com.ibm.fhir.persistence.payload.FHIRPayloadPersistence;
import com.ibm.fhir.persistence.payload.PayloadPersistenceResponse;
import com.ibm.fhir.persistence.util.InputOutputByteStream;
import com.ibm.fhir.persistence.util.LogicalIdentityProvider;
import com.ibm.fhir.schema.control.FhirSchemaConstants;
import com.ibm.fhir.schema.control.FhirSchemaVersion;
import com.ibm.fhir.search.SearchConstants;
import com.ibm.fhir.search.SummaryValueSet;
import com.ibm.fhir.search.TotalValueSet;
import com.ibm.fhir.search.compartment.CompartmentUtil;
import com.ibm.fhir.search.context.FHIRSearchContext;
import com.ibm.fhir.search.date.DateTimeHandler;
import com.ibm.fhir.search.exception.FHIRSearchException;
import com.ibm.fhir.search.parameters.InclusionParameter;
import com.ibm.fhir.search.parameters.QueryParameter;
import com.ibm.fhir.search.util.ReferenceValue;
import com.ibm.fhir.search.util.ReferenceValue.ReferenceType;
import com.ibm.fhir.search.util.SearchUtil;

/**
 * The JDBC implementation of the FHIRPersistence interface,
 * providing implementations for CRUD APIs and search.
 *
 * @implNote This class is request-scoped;
 *           it must be initialized for each request to reset the supplementalIssues list
 */
public class FHIRPersistenceJDBCImpl implements FHIRPersistence, SchemaNameSupplier {
    private static final String CLASSNAME = FHIRPersistenceJDBCImpl.class.getName();
    private static final Logger log = Logger.getLogger(CLASSNAME);
    private static final int DATA_BUFFER_INITIAL_SIZE = 10*1024; // 10KiB
    private static final Integer IF_NONE_MATCH_NULL = null;

    protected static final String TXN_JNDI_NAME = "java:comp/UserTransaction";
    public static final String TRX_SYNCH_REG_JNDI_NAME = "java:comp/TransactionSynchronizationRegistry";
    private static final String TXN_DATA_KEY = "transactionDataKey/" + CLASSNAME;

    // The following are filtered as they are handled specifically by the persistence layer:
    private static final List<String> SPECIAL_HANDLING = Arrays.asList("_id", "_lastUpdated");

    private final TransactionSynchronizationRegistry trxSynchRegistry;
    private List<OperationOutcome.Issue> supplementalIssues = new ArrayList<>();

    protected UserTransaction userTransaction = null;
    protected Boolean updateCreateEnabled = null;

    // The strategy used to obtain database connections
    private final FHIRDbConnectionStrategy connectionStrategy;

    // A strategy for finding the schema name
    private final SchemaNameSupplier schemaNameSupplier;

    // Handles transaction lifecycle for this persistence object
    private final FHIRPersistenceTransaction transactionAdapter;

    // Strategy for accessing FHIR configuration data
    private final FHIRConfigProvider configProvider;

    // Logical identity string provider
    private final LogicalIdentityProvider logicalIdentityProvider = new TimestampPrefixedUUID();

    // The shared cache, used by all requests for the same tenant/datasource
    private final FHIRPersistenceJDBCCache cache;

    // When set, use this interface to persist the payload object. Can be null.
    private final FHIRPayloadPersistence payloadPersistence;

    // The transactionDataImpl for use when collecting data across multiple resources in a transaction bundle
    private TransactionDataImpl<ParameterTransactionDataImpl> transactionDataImpl;

    // Enable use of legacy whole-system search parameters for the search request
    private final boolean legacyWholeSystemSearchParamsEnabled;

    // A list of payload persistence responses in case we have a rollback to clean up
    private final List<PayloadPersistenceResponse> payloadPersistenceResponses = new ArrayList<>();

    /**
     * Constructor for use when running as web application in WLP.
     * @throws Exception
     */
    public FHIRPersistenceJDBCImpl(FHIRPersistenceJDBCCache cache, FHIRPayloadPersistence payloadPersistence) throws Exception {
        final String METHODNAME = "FHIRPersistenceJDBCImpl()";
        log.entering(CLASSNAME, METHODNAME);

        // The cache holding ids (private to the current tenant).
        this.cache = cache;
        this.payloadPersistence = payloadPersistence;

        PropertyGroup fhirConfig = FHIRConfiguration.getInstance().loadConfiguration();
        if (fhirConfig == null) {
            throw new IllegalStateException("Unable to load the default fhir-server-config.json");
        }
        this.updateCreateEnabled = fhirConfig.getBooleanProperty(PROPERTY_UPDATE_CREATE_ENABLED, Boolean.TRUE);
        this.userTransaction = retrieveUserTransaction(TXN_JNDI_NAME);

        if (userTransaction != null) {
            this.trxSynchRegistry = getTrxSynchRegistry();
        } else {
            this.trxSynchRegistry = null;
        }

        // Set up the connection strategy for use within a JEE container. The actions
        // are processed the first time a connection is established to a particular tenant/datasource.
        this.configProvider = new DefaultFHIRConfigProvider(); // before buildActionChain()
        this.schemaNameSupplier = new SchemaNameImpl(this);

        // Use separate JNDI datasources for each tenant/dsId
        boolean enableReadOnlyReplicas = fhirConfig.getBooleanProperty(FHIRConfiguration.PROPERTY_JDBC_ENABLE_READ_ONLY_REPLICAS, Boolean.FALSE);
        this.connectionStrategy = new FHIRDbTenantDatasourceConnectionStrategy(trxSynchRegistry, buildActionChain(), enableReadOnlyReplicas);

        this.transactionAdapter = new FHIRUserTransactionAdapter(userTransaction, trxSynchRegistry, cache, TXN_DATA_KEY, () -> handleRollback());

        // Use of legacy whole-system search parameters disabled by default
        this.legacyWholeSystemSearchParamsEnabled =
                fhirConfig.getBooleanProperty(PROPERTY_SEARCH_ENABLE_LEGACY_WHOLE_SYSTEM_SEARCH_PARAMS, false);

        log.exiting(CLASSNAME, METHODNAME);
    }

    /**
     * Constructor for use when running standalone, outside of any web container. The
     * IConnectionProvider should be a pooling implementation which supports an
     * ITransactionProvider. Uses the default adapter for reading FHIR configurations,
     * which works OK for unit-tests.
     *
     * @param configProps
     * @param cp
     * @throws Exception
     */
    public FHIRPersistenceJDBCImpl(Properties configProps, IConnectionProvider cp, FHIRPersistenceJDBCCache cache) throws Exception {
        this(configProps, cp, new DefaultFHIRConfigProvider(), cache);
    }

    /**
     * Constructor for use when running standalone, outside of any web container. The
     * IConnectionProvider should be a pooling implementation which supports an
     * ITransactionProvider.
     *
     * @implNote A custom implementation of the FHIRConfigProvider interface can be
     * specified to provide configuration properties without relying on
     * fhir-server-config.json files (FHIRConfiguration). This is useful for
     * some utility/test programs which may specify certain properties (like
     * TENANT_KEY) using their command-line.
     *
     * @param configProps
     * @param cp
     * @param configProvider adapter to provide access to FHIR configuration
     * @throws Exception
     */
    public FHIRPersistenceJDBCImpl(Properties configProps, IConnectionProvider cp, FHIRConfigProvider configProvider, FHIRPersistenceJDBCCache cache) throws Exception {
        final String METHODNAME = "FHIRPersistenceJDBCImpl(Properties, IConnectionProvider, FHIRConfigProvider)";
        log.entering(CLASSNAME, METHODNAME);

        this.cache = cache;
        this.payloadPersistence = null;
        this.updateCreateEnabled = Boolean.parseBoolean(configProps.getProperty("updateCreateEnabled"));

        // not running inside a JEE container
        this.trxSynchRegistry = null;

        // caller provides an adapter we use to obtain configuration information
        this.configProvider = configProvider;

        // use the schema name from the configProps, or the connection.getSchema if we have to
        this.schemaNameSupplier = new SchemaNameImpl(new SchemaNameFromProps(configProps));

        // Obtain connections from the IConnectionProvider (typically used in Derby-based test-cases)
        this.connectionStrategy = new FHIRDbTestConnectionStrategy(cp, buildActionChain());

        // For unit tests (outside of JEE), we also need our own mechanism for handling transactions
        this.transactionAdapter = new FHIRTestTransactionAdapter(cp);

        // TODO connect the transactionAdapter to our cache so that we can handle tx events in a non-JEE world
        this.transactionDataImpl = null;

        // Always want to be testing with legacy whole-system search parameters disabled
        this.legacyWholeSystemSearchParamsEnabled = false;

        log.exiting(CLASSNAME, METHODNAME);
    }

    /**
     * Build a chain of actions we want to apply to new connections. Current the
     * only action we need is setting the tenant if we're in multi-tenant mode.
     * @return the chain of actions to be applied
     */
    protected Action buildActionChain() {
        // Note: do not call setSchema on a connection. It exposes a bug in Liberty.

        // Configure an action to set the tenant global variable the
        // first time we start using a connection in a transaction
        Action result = new SetTenantAction(this.configProvider);

        // For Derby, we also need to make sure that the declared global temporary tables
        // are created for the current session (connection). TODO. discuss if we only
        // want to invoke this for ingestion calls. These tables are not required for
        // reads/searches.
        result = new CreateTempTablesAction(result);

        // For PostgreSQL
        return result;
    }

    @Override
    public <T extends Resource> SingleResourceResult<T> create(FHIRPersistenceContext context, T updatedResource) throws FHIRPersistenceException  {
        final String METHODNAME = "create";
        log.entering(CLASSNAME, METHODNAME);

        try (Connection connection = openConnection()) {
            doCachePrefill(connection);

            // This create() operation is only called by a REST create. If the given resource
            // contains an id, then for R4 we need to ignore it and replace it with our
            // system-generated value. For the update-or-create scenario, see update().
            // Default version is 1 for a brand new FHIR Resource.
            if (log.isLoggable(Level.FINE)) {
                log.fine("Creating new FHIR Resource of type '" + updatedResource.getClass().getSimpleName() + "'");
            }

            // The identity and meta fields must already be in the resource
            final String logicalId = updatedResource.getId();
            final int newVersionNumber = Integer.parseInt(updatedResource.getMeta().getVersionId().getValue());
            final Instant lastUpdated = updatedResource.getMeta().getLastUpdated();

            // Create the new Resource DTO instance.
            com.ibm.fhir.persistence.jdbc.dto.Resource resourceDTO =
                    createResourceDTO(updatedResource.getClass(), logicalId, newVersionNumber, lastUpdated, updatedResource,
                        getResourcePayloadKeyFromContext(context));

            // The DAO objects are now created on-the-fly (not expensive to construct) and
            // given the connection to use while processing this request
            ResourceDAO resourceDao = makeResourceDAO(connection);
            ParameterDAO parameterDao = makeParameterDAO(connection);

            // Persist the Resource DTO.
            resourceDao.setPersistenceContext(context);
            ExtractedSearchParameters searchParameters = this.extractSearchParameters(updatedResource, resourceDTO);
            resourceDao.insert(resourceDTO, searchParameters.getParameters(), searchParameters.getParameterHashB64(), parameterDao, context.getIfNoneMatch());
            if (log.isLoggable(Level.FINE)) {
                log.fine("Persisted FHIR Resource '" + resourceDTO.getResourceType() + "/" + resourceDTO.getLogicalId() + "' id=" + resourceDTO.getId()
                            + ", version=" + resourceDTO.getVersionId());
            }

            SingleResourceResult.Builder<T> resultBuilder = new SingleResourceResult.Builder<T>()
                    .success(true)
                    .interactionStatus(resourceDTO.getInteractionStatus())
                    .ifNoneMatchVersion(resourceDTO.getIfNoneMatchVersion())
                    .resource(updatedResource);

            // Add supplemental issues to the OperationOutcome
            if (!supplementalIssues.isEmpty()) {
                resultBuilder.outcome(OperationOutcome.builder()
                    .issue(supplementalIssues)
                    .build());
            }

            return resultBuilder.build();
        }
        catch(FHIRPersistenceFKVException e) {
            log.log(Level.SEVERE, "FK violation", e);
//            log.log(Level.SEVERE, this.performCacheDiagnostics());
            throw e;
        }
        catch(FHIRPersistenceException e) {
            throw e;
        }
        catch(Throwable e) {
            FHIRPersistenceException fx = new FHIRPersistenceException("Unexpected error while performing a create operation.");
            log.log(Level.SEVERE, fx.getMessage(), e);
            throw fx;
        }
        finally {
           log.exiting(CLASSNAME, METHODNAME);
        }
    }

    /**
     * Prefill the cache if required
     * @throws FHIRPersistenceException
     */
    private void doCachePrefill() throws FHIRPersistenceException {
        if (cache.needToPrefill()) {
            try (Connection connection = openConnection()) {
                doCachePrefill(connection);
            } catch(FHIRPersistenceException e) {
                throw e;
            } catch(Throwable e) {
                FHIRPersistenceException fx = new FHIRPersistenceException("Cache prefill - unexpected error");
                log.log(Level.SEVERE, fx.getMessage(), e);
                throw fx;
            }
        }
    }

    /**
     * Creates and returns a data transfer object (DTO) with the contents of the passed arguments.
     *
     * @param resourceType
     * @param logicalId
     * @param newVersionNumber
     * @param lastUpdated
     * @param updatedResource
     * @param resourcePayloadKey
     * @return
     * @throws IOException
     * @throws FHIRGeneratorException
     */
    private com.ibm.fhir.persistence.jdbc.dto.Resource createResourceDTO(Class<? extends Resource> resourceType,
            String logicalId, int newVersionNumber,
            Instant lastUpdated, Resource updatedResource, String resourcePayloadKey) throws IOException, FHIRGeneratorException {

        Timestamp timestamp = FHIRUtilities.convertToTimestamp(lastUpdated.getValue());

        com.ibm.fhir.persistence.jdbc.dto.Resource resourceDTO = new com.ibm.fhir.persistence.jdbc.dto.Resource();
        resourceDTO.setLogicalId(logicalId);
        resourceDTO.setVersionId(newVersionNumber);
        resourceDTO.setLastUpdated(timestamp);
        resourceDTO.setResourceType(resourceType.getSimpleName());
        resourceDTO.setResourcePayloadKey(resourcePayloadKey);

        // Are storing the payload in our RDBMS, or offloading to another store?
        if (this.payloadPersistence == null && updatedResource != null) {
            // Most resources are well under 10K after being serialized and compressed
            InputOutputByteStream ioStream = new InputOutputByteStream(DATA_BUFFER_INITIAL_SIZE);

            // Serialize and compress the Resource
            try (GZIPOutputStream zipStream = new GZIPOutputStream(ioStream.outputStream())) {
                FHIRGenerator.generator(Format.JSON, false).generate(updatedResource, zipStream);
                zipStream.finish();
                resourceDTO.setDataStream(ioStream);
            }
        } else {
            // just to make the point that the payload isn't stored here
            resourceDTO.setDataStream(null);
        }

        return resourceDTO;
    }

    /**
     * Convenience method to construct a new instance of the {@link ResourceDAO}
     * @param connection the connection to the database for the DAO to use
     * @return a properly constructed implementation of a ResourceDAO
     * @throws IllegalArgumentException
     * @throws FHIRPersistenceException
     * @throws FHIRPersistenceDataAccessException
     */
    private ResourceDAO makeResourceDAO(Connection connection)
            throws FHIRPersistenceDataAccessException, FHIRPersistenceException, IllegalArgumentException {

        if (this.trxSynchRegistry != null) {
            String datastoreId = FHIRRequestContext.get().getDataStoreId();
            return FHIRResourceDAOFactory.getResourceDAO(connection, FhirSchemaConstants.FHIR_ADMIN,
                    schemaNameSupplier.getSchemaForRequestContext(connection), connectionStrategy.getFlavor(),
                    this.trxSynchRegistry, this.cache, this.getTransactionDataForDatasource(datastoreId));
        } else {
            return FHIRResourceDAOFactory.getResourceDAO(connection, FhirSchemaConstants.FHIR_ADMIN,
                    schemaNameSupplier.getSchemaForRequestContext(connection), connectionStrategy.getFlavor(),
                    this.cache);
        }
    }

    /**
     * Create an instance of the ResourceReferenceDAO used to manage common_token_values
     * @param connection
     * @return
     * @throws FHIRPersistenceDataAccessException
     * @throws FHIRPersistenceException
     * @throws IllegalArgumentException
     */
    private ResourceReferenceDAO makeResourceReferenceDAO(Connection connection)
            throws FHIRPersistenceDataAccessException, FHIRPersistenceException, IllegalArgumentException {
        return FHIRResourceDAOFactory.getResourceReferenceDAO(connection, FhirSchemaConstants.FHIR_ADMIN,
                schemaNameSupplier.getSchemaForRequestContext(connection), connectionStrategy.getFlavor(),
                this.cache);
    }

    /**
     * Convenience method to construct a new instance of the {@link ParameterDAO}
     * @param connection
     * @return
     * @throws FHIRPersistenceException
     * @throws FHIRPersistenceDataAccessException
     */
    private ParameterDAO makeParameterDAO(Connection connection) throws FHIRPersistenceDataAccessException, FHIRPersistenceException {
        if (this.trxSynchRegistry != null) {
            return new ParameterDAOImpl(connection, schemaNameSupplier.getSchemaForRequestContext(connection),
                    connectionStrategy.getFlavor(), trxSynchRegistry);
        } else {
            return new ParameterDAOImpl(connection, schemaNameSupplier.getSchemaForRequestContext(connection),
                    connectionStrategy.getFlavor());
        }
    }

    @Override
    public <T extends Resource> SingleResourceResult<T> update(FHIRPersistenceContext context, T resource)
            throws FHIRPersistenceException {
        final String METHODNAME = "update";
        log.entering(CLASSNAME, METHODNAME);

        try (Connection connection = openConnection()) {
            doCachePrefill(connection);
            ResourceDAO resourceDao = makeResourceDAO(connection);
            ParameterDAO parameterDao = makeParameterDAO(connection);

            // Since 1869, the resource is already correctly configured so no need to modify it
            int newVersionNumber = Integer.parseInt(resource.getMeta().getVersionId().getValue());

            // Create the new Resource DTO instance.
            com.ibm.fhir.persistence.jdbc.dto.Resource resourceDTO =
                    createResourceDTO(resource.getClass(), resource.getId(), newVersionNumber,
                        resource.getMeta().getLastUpdated(), resource,
                        getResourcePayloadKeyFromContext(context));

            // Persist the Resource DTO.
            resourceDao.setPersistenceContext(context);
            ExtractedSearchParameters searchParameters = this.extractSearchParameters(resource, resourceDTO);
            resourceDao.insert(resourceDTO, searchParameters.getParameters(), searchParameters.getParameterHashB64(),
                    parameterDao, context.getIfNoneMatch());

            if (log.isLoggable(Level.FINE)) {
                if (resourceDTO.getInteractionStatus() == InteractionStatus.IF_NONE_MATCH_EXISTED) {
                    log.fine("If-None-Match: Existing FHIR Resource '" + resourceDTO.getResourceType() + "/" + resourceDTO.getLogicalId() + "' id=" + resourceDTO.getId()
                    + ", version=" + resourceDTO.getVersionId());
                } else {
                    log.fine("Persisted FHIR Resource '" + resourceDTO.getResourceType() + "/" + resourceDTO.getLogicalId() + "' id=" + resourceDTO.getId()
                                + ", version=" + resourceDTO.getVersionId());
                }
            }

            SingleResourceResult.Builder<T> resultBuilder = new SingleResourceResult.Builder<T>()
                    .success(true)
                    .interactionStatus(resourceDTO.getInteractionStatus())
                    .ifNoneMatchVersion(resourceDTO.getIfNoneMatchVersion())
                    .resource(resource);

            // Add supplemental issues to an OperationOutcome
            if (!supplementalIssues.isEmpty()) {
                resultBuilder.outcome(OperationOutcome.builder()
                    .issue(supplementalIssues)
                    .build());
            }

            return resultBuilder.build();
        }
        catch(FHIRPersistenceFKVException e) {
            throw e;
        }
        catch(FHIRPersistenceException e) {
            throw e;
        }
        catch(Throwable e) {
            // don't chain the exception to avoid leaking secrets
            FHIRPersistenceException fx = new FHIRPersistenceException("Unexpected error while performing an update operation.");
            log.log(Level.SEVERE, fx.getMessage(), e);
            throw fx;
        }
        finally {
            log.exiting(CLASSNAME, METHODNAME);
        }
    }

    /**
     * Search query implementation based on the 1385 new query builder.
     * @param context
     * @param resourceType
     * @return
     * @throws FHIRPersistenceException
     */
    @Override
    public MultiResourceResult search(FHIRPersistenceContext context, Class<? extends Resource> resourceType)
            throws FHIRPersistenceException {
        final String METHODNAME = "search";
        log.entering(CLASSNAME, METHODNAME);

        MultiResourceResult.Builder resultBuilder = MultiResourceResult.builder();
        FHIRSearchContext searchContext = context.getSearchContext();
        NewQueryBuilder queryBuilder;
        Integer searchResultCount = null;
        Select countQuery;
        Select query;

        try (Connection connection = openConnection()) {
            doCachePrefill(connection);
            // For PostgreSQL search queries we need to set some options to ensure better plans
            connectionStrategy.applySearchOptimizerOptions(connection, SearchUtil.isCompartmentSearch(searchContext));
            ResourceDAO resourceDao = makeResourceDAO(connection);
            ParameterDAO parameterDao = makeParameterDAO(connection);
            ResourceReferenceDAO rrd = makeResourceReferenceDAO(connection);
            JDBCIdentityCache identityCache = new JDBCIdentityCacheImpl(cache, resourceDao, parameterDao, rrd);
            List<ResourceResult<? extends Resource>> resourceResults = null;

            checkModifiers(searchContext, isSystemLevelSearch(resourceType));
            IDatabaseTranslator translator = FHIRResourceDAOFactory.getTranslatorForFlavor(connectionStrategy.getFlavor());
            queryBuilder = new NewQueryBuilder(translator, connectionStrategy.getQueryHints(), identityCache);

            // Skip count query if _total=none
            if (!TotalValueSet.NONE.equals(searchContext.getTotalParameter())) {
                countQuery = queryBuilder.buildCountQuery(resourceType, searchContext);
                if (countQuery != null) {
                    searchResultCount = resourceDao.searchCount(countQuery);
                    if (log.isLoggable(Level.FINE)) {
                        log.fine("searchResultCount = " + searchResultCount);
                    }
                    searchContext.setTotalCount(searchResultCount);
                }
            }

            List<OperationOutcome.Issue> issues = validatePagingContext(searchContext);
            if (!issues.isEmpty()) {
                resultBuilder.outcome(OperationOutcome.builder()
                    .issue(issues)
                    .build());
                if (!searchContext.isLenient()) {
                    return resultBuilder.success(false).build();
                }
            }

            // For _summary=count or pageSize == 0, we return only the count
            if ((searchResultCount == null || searchResultCount > 0)
                    && !SummaryValueSet.COUNT.equals(searchContext.getSummaryParameter())
                    && searchContext.getPageSize() > 0) {
                query = queryBuilder.buildQuery(resourceType, searchContext);

                List<String> elements = searchContext.getElementsParameters();

                // Only consider _summary if _elements parameter is empty
                if (elements == null && searchContext.hasSummaryParameter()) {
                    Set<String> summaryElements = null;
                    SummaryValueSet summary = searchContext.getSummaryParameter();

                    switch (summary) {
                    case TRUE:
                        summaryElements = JsonSupport.getSummaryElementNames(resourceType);
                        break;
                    case TEXT:
                        summaryElements = SearchUtil.getSummaryTextElementNames(resourceType);
                        break;
                    case DATA:
                        summaryElements = JsonSupport.getSummaryDataElementNames(resourceType);
                        break;
                    default:
                        break;
                    }

                    if (summaryElements != null) {
                        elements = new ArrayList<>();
                        elements.addAll(summaryElements);
                    }
                }

                // Sorting results of a system-level search is limited, and has a different logic
                // path than other sorted searches. Since _include and _revinclude are not supported
                // with system-level search, no special logic to handle it differently is needed here.
                List<com.ibm.fhir.persistence.jdbc.dto.Resource> resourceDTOList;
                if (isSystemLevelSearch(resourceType)) {
                    // If search parameters were specified other than those whose values get indexed
                    // in global values tables, then we will execute the old-style UNION'd query that
                    // was built. Otherwise, we need to execute the new whole-system filter query and
                    // then build and execute the new whole-system data query.
                    if (!allSearchParmsAreGlobal(searchContext.getSearchParameters())) {
                        resourceDTOList = resourceDao.search(query);
                    } else {
                        Map<Integer, List<Long>> resourceTypeIdToLogicalResourceIdMap = resourceDao.searchWholeSystem(query);
                        Select wholeSystemDataQuery = queryBuilder.buildWholeSystemDataQuery(searchContext,
                                resourceTypeIdToLogicalResourceIdMap);
                        resourceDTOList = resourceDao.search(wholeSystemDataQuery);
                    }
                } else if (searchContext.hasSortParameters()) {
                    resourceDTOList = this.buildSortedResourceDTOList(resourceDao, resourceType, resourceDao.searchForIds(query), searchContext.isIncludeResourceData());
                } else {
                    resourceDTOList = resourceDao.search(query);
                }

                resourceResults = this.convertResourceDTOList(resourceDao, resourceDTOList, resourceType, elements, searchContext.isIncludeResourceData());
                searchContext.setMatchCount(resourceResults.size());

                // Check if _include or _revinclude search. If so, generate queries for each _include or
                // _revinclude parameter and add the returned 'include' resources to the 'match' resource
                // list. All duplicates in the 'include' resources (duplicates of both 'match' and 'include'
                // resources) will be removed and _elements processing will not be done for 'include' resources.
                if (resourceResults.size() > 0 && (searchContext.hasIncludeParameters() || searchContext.hasRevIncludeParameters())) {
                    List<com.ibm.fhir.persistence.jdbc.dto.Resource> includeDTOList =
                            newSearchForIncludeResources(searchContext, resourceType, queryBuilder, resourceDao, resourceDTOList);
                    List<ResourceResult<? extends Resource>> includeResult = this.convertResourceDTOList(resourceDao, includeDTOList, resourceType, null, searchContext.isIncludeResourceData());
                    resourceResults.addAll(includeResult);
                }
            }

            return resultBuilder
                    .success(true)
                    .addResourceResults(resourceResults)
                    .build();
        } catch (FHIRPersistenceException e) {
            throw e;
        } catch (Throwable e) {
            FHIRPersistenceException fx = new FHIRPersistenceException("Unexpected error while performing a search operation.");
            log.log(Level.SEVERE, fx.getMessage(), e);
            throw fx;
        } finally {
            log.exiting(CLASSNAME, METHODNAME);
        }
    }

    /**
     * Process the inclusion parameters. Build and execute a query for each parameter, and
     * collect the resulting 'include' resources to be returned with the 'match' resources.
     *
     * @param searchContext - the current search context
     * @param resourceType - the search resource type
     * @param queryBuilder - the query builder
     * @param resourceDao - the resource data access object
     * @param resourceDTOList - the list of 'match' resources
     * @return the list of 'include' resources
     * @throws Exception
     */
    private List<com.ibm.fhir.persistence.jdbc.dto.Resource> newSearchForIncludeResources(FHIRSearchContext searchContext,
        Class<? extends Resource> resourceType, NewQueryBuilder queryBuilder, ResourceDAO resourceDao,
        List<com.ibm.fhir.persistence.jdbc.dto.Resource> resourceDTOList) throws Exception {

        List<com.ibm.fhir.persistence.jdbc.dto.Resource> allIncludeResources = new ArrayList<>();

        // Used for de-duplication
        Set<Long> allResourceIds = resourceDTOList.stream().map(r -> r.getId()).collect(Collectors.toSet());

        // This is a map of iterations to query results. The query results is a map of
        // search resource type to returned logical resource IDs. The logical resource IDs
        // are used in the include queries.
        Map<Integer, Map<String, Set<String>>> queryResultMap = new HashMap<>();

        // Add base query result to map
        String resourceTypeString = resourceType.getSimpleName();
        Set<String> baseLogicalResourceIds = resourceDTOList.stream()
                .map(r -> Long.toString(r.getLogicalResourceId())).collect(Collectors.toSet());
        queryResultMap.put(0, Collections.singletonMap(resourceTypeString, baseLogicalResourceIds));

        // Process non-iterative _include parameters. These are only run against 'match' search
        // results.
        for (InclusionParameter includeParm : searchContext.getIncludeParameters()) {
            if (!includeParm.isIterate()) {
                // Build and run the query
                List<com.ibm.fhir.persistence.jdbc.dto.Resource> includeResources =
                        this.runIncludeQuery(resourceType, searchContext, queryBuilder, includeParm, SearchConstants.INCLUDE,
                            baseLogicalResourceIds, queryResultMap, resourceDao, 1, allResourceIds);

                // Add new ids to de-dup list
                allResourceIds.addAll(includeResources.stream().map(r -> r.getId()).collect(Collectors.toSet()));

                // Add resources to list
                allIncludeResources.addAll(includeResources);

                // Check if max size exceeded. If so, return results and let rest helper throw exception.
                if (allIncludeResources.size() > searchContext.getMaxPageIncludeCount()) {
                    return allIncludeResources;
                }
            }
        }

        // Process non-iterative _revinclude parameters. These are only run against 'match' search
        // results.
        for (InclusionParameter revincludeParm : searchContext.getRevIncludeParameters()) {
            if (!revincludeParm.isIterate()) {
                // Build and run the query
                List<com.ibm.fhir.persistence.jdbc.dto.Resource> revincludeResources =
                        this.runIncludeQuery(resourceType, searchContext, queryBuilder, revincludeParm, SearchConstants.REVINCLUDE,
                            baseLogicalResourceIds, queryResultMap, resourceDao, 1, allResourceIds);

                // Add new ids to de-dup list
                allResourceIds.addAll(revincludeResources.stream().map(r -> r.getId()).collect(Collectors.toSet()));

                // Add resources to list
                allIncludeResources.addAll(revincludeResources);

                // Check if max size exceeded. If so, return results and let rest helper throw exception.
                if (allIncludeResources.size() > searchContext.getMaxPageIncludeCount()) {
                    return allIncludeResources;
                }
            }
        }

        // Process iterative parameters.
        // - Iteration 0 is a special iteration. It will only process against resources returned by primary search
        //   if the iterative parameter's target type is the same as the primary search resource type.
        // - Iteration 1 processes against resources returned by primary search or by non-iterative
        //   _include and _revinclude search.
        // - Iteration 2 and above processes only against resources returned by the previous iteration. Note
        //   that we currently have a max of only one iteration (not including special iteration 0).
        //
        for (int i=0; i<=SearchConstants.MAX_INCLUSION_ITERATIONS; ++i) {
            // Get the map of resourceTypes for current iteration level
            Map<String, Set<String>> resourceTypeMap = queryResultMap.get(i);
            if (resourceTypeMap != null) {
                if (i == 1) {
                    // For this iteration only, include both base and included resources
                    Set<String> ids = resourceTypeMap.computeIfAbsent(resourceTypeString, k -> new HashSet<>());
                    ids.addAll(queryResultMap.get(0).get(resourceTypeString));
                }

                // Process iterative _include parameters
                for (InclusionParameter includeParm : searchContext.getIncludeParameters()) {
                    if (includeParm.isIterate() && resourceTypeMap.keySet().contains(includeParm.getJoinResourceType())) {
                        // For iteration 0, we only process if target type is same as join type
                        if (i > 0 || includeParm.getJoinResourceType().equals(includeParm.getSearchParameterTargetType())) {
                            // Get ids to query against
                            Set<String> queryIds = resourceTypeMap.get(includeParm.getJoinResourceType());

                            // Build and run the query
                            List<com.ibm.fhir.persistence.jdbc.dto.Resource> includeResources =
                                    this.runIncludeQuery(resourceType, searchContext, queryBuilder, includeParm,
                                        SearchConstants.INCLUDE, queryIds, queryResultMap, resourceDao, i+1, allResourceIds);

                            // Add new ids to de-dup list
                            allResourceIds.addAll(includeResources.stream().map(r -> r.getId()).collect(Collectors.toSet()));

                            // Add resources to list
                            allIncludeResources.addAll(includeResources);

                            // Check if max size exceeded. If so, return results and let rest helper throw exception.
                            if (allIncludeResources.size() > searchContext.getMaxPageIncludeCount()) {
                                return allIncludeResources;
                            }
                        }
                    }
                }
                for (InclusionParameter revincludeParm : searchContext.getRevIncludeParameters()) {
                    if (revincludeParm.isIterate() && resourceTypeMap.keySet().contains(revincludeParm.getSearchParameterTargetType())) {
                        // For iteration 0, we only process if target type is same as join type
                        if (i > 0 || revincludeParm.getJoinResourceType().equals(revincludeParm.getSearchParameterTargetType())) {
                            // Get ids to query against
                            Set<String> queryIds = resourceTypeMap.get(revincludeParm.getSearchParameterTargetType());

                            // Build and run the query
                            List<com.ibm.fhir.persistence.jdbc.dto.Resource> revincludeResources =
                                    this.runIncludeQuery(resourceType, searchContext, queryBuilder, revincludeParm,
                                        SearchConstants.REVINCLUDE, queryIds, queryResultMap, resourceDao, i+1, allResourceIds);

                            // Add new ids to de-dup list
                            allResourceIds.addAll(revincludeResources.stream().map(r -> r.getId()).collect(Collectors.toSet()));

                            // Add resources to list
                            allIncludeResources.addAll(revincludeResources);

                            // Check if max size exceeded. If so, return results and let rest helper throw exception.
                            if (allIncludeResources.size() > searchContext.getMaxPageIncludeCount()) {
                                return allIncludeResources;
                            }
                        }
                    }
                }
            }
        }

        return allIncludeResources;
    }

    /**
     * Build and execute a single query for a single inclusion parameter.
     *
     * @param resourceType - the search resource type
     * @param searchContext - the current search context
     * @param queryBuilder - the query builder
     * @param inclusionParm - the inclusion parameter for which the query is being
     *                        built and executed
     * @param includeType - either INCLUDE or REVINCLUDE
     * @param queryIds - the list of logical resource IDs of the target resources
     *                   the query is running against
     * @param queryResultMap - the map of prior query results
     * @param resourceDao - the resource data access object
     * @param iterationLevel - the current iteration level
     * @param allResourceIds - the list of all resource IDs being returned - used
     *                         for de-duplication
     * @return the list of resources returned from the query
     * @throws Exception
     */
    private List<com.ibm.fhir.persistence.jdbc.dto.Resource> runIncludeQuery(Class<? extends Resource> resourceType,
        FHIRSearchContext searchContext, NewQueryBuilder queryBuilder, InclusionParameter inclusionParm,
        String includeType, Set<String> queryIds, Map<Integer, Map<String, Set<String>>> queryResultMap,
        ResourceDAO resourceDao, int iterationLevel, Set<Long> allResourceIds) throws Exception {

        if (queryIds.isEmpty()) {
            return Collections.emptyList();
        }

        // Build the query. For the new query builder, we work in the actual long logical_resource_id
        // values, not strings. TODO keep the values as longs to avoid unnecessary overhead
        List<Long> logicalResourceIds = queryIds.stream().map(Long::parseLong).collect(Collectors.toList());
        Select includeQuery = queryBuilder.buildIncludeQuery(resourceType, searchContext, inclusionParm, logicalResourceIds, includeType);

        // Execute the query and filter out duplicates
        List<com.ibm.fhir.persistence.jdbc.dto.Resource> includeDTOs =
                resourceDao.search(includeQuery).stream().filter(r -> !allResourceIds.contains(r.getId())).collect(Collectors.toList());

        // Add query result to map.
        // The logical resource IDs are pulled from the returned DTOs and saved in a
        // map of resource type to logical resource IDs. This map is then saved in a
        // map of iteration # to resource type map.
        // On subsequent iterations, _include and _revinclude parameters which target
        // this resource type will use the associated logical resource IDs in their queries.
        if (!includeDTOs.isEmpty()) {
            Set<String> lrIds = includeDTOs.stream()
                    .map(r -> Long.toString(r.getLogicalResourceId())).collect(Collectors.toSet());
            Map<String, Set<String>> resultMap = queryResultMap.computeIfAbsent(iterationLevel, k -> new HashMap<>());

            final String targetResourceType = SearchConstants.INCLUDE.equals(includeType) ?
                    inclusionParm.getSearchParameterTargetType() : inclusionParm.getJoinResourceType();
            Set<String> resultLogicalResourceIds = resultMap.computeIfAbsent(targetResourceType, k -> new HashSet<>());
            resultLogicalResourceIds.addAll(lrIds);

            // Because the resultLogicalResourceIds may contain resources of different types, we need
            // to make sure the resourceTypeId is properly marked on each DTO. We could've selected
            // that from the database, but we have the info here, so it's easy to inject it and avoid
            // pulling another column from the database we don't actually need.
            int targetResourceTypeId = getResourceTypeId(targetResourceType);
            includeDTOs.forEach(dto -> dto.setResourceTypeId(targetResourceTypeId));
        }

        return includeDTOs;
    }

    /**
     * @return true if this instance represents a FHIR system level search
     */
    private boolean isSystemLevelSearch(Class<? extends Resource> resourceType) {
        return Resource.class.equals(resourceType);
    }

    /**
     * @param resourceType
     * @throws FHIRPersistenceNotSupportedException if the search context contains one or more unsupported modifiers
     */
    private void checkModifiers(FHIRSearchContext searchContext, boolean isSystemLevelSearch) throws FHIRPersistenceNotSupportedException {
        for (QueryParameter param : searchContext.getSearchParameters()) {
            do {
                if (param.getModifier() != null &&
                        !JDBCConstants.supportedModifiersMap.get(param.getType()).contains(param.getModifier())) {
                    throw buildNotSupportedException("Found unsupported modifier ':" + param.getModifier().value() + "'"
                            + " for search parameter '" + param.getCode() + "' of type '" + param.getType() + "'");
                }
                param = param.getNextParameter();
            } while (param != null);
        }
    }

    private FHIRPersistenceNotSupportedException buildNotSupportedException(String msg) {
        return new FHIRPersistenceNotSupportedException(msg).withIssue(OperationOutcome.Issue.builder()
                .severity(IssueSeverity.FATAL)
                .code(IssueType.NOT_SUPPORTED.toBuilder()
                        .extension(Extension.builder()
                            .url(FHIRConstants.EXT_BASE + "not-supported-detail")
                            .value(Code.of("interaction"))
                            .build())
                        .build())
                .details(CodeableConcept.builder().text(string(msg)).build())
                .build());
    }

    @Override
    public <T extends Resource> void delete(FHIRPersistenceContext context, Class<T> resourceType, String logicalId, int versionId,
            com.ibm.fhir.model.type.Instant lastUpdated) throws FHIRPersistenceException {
        final String METHODNAME = "delete";
        log.entering(CLASSNAME, METHODNAME);

        try (Connection connection = openConnection()) {
            doCachePrefill(connection);
            ResourceDAO resourceDao = makeResourceDAO(connection);

            // Create a new Resource DTO instance to represent the deletion marker.
            final int newVersionId = versionId + 1;
            com.ibm.fhir.persistence.jdbc.dto.Resource resourceDTO =
                    createResourceDTO(resourceType, logicalId, newVersionId, lastUpdated, null,
                        null);
            resourceDTO.setDeleted(true);

            // Persist the logically deleted Resource DTO.
            resourceDao.setPersistenceContext(context);
            resourceDao.insert(resourceDTO, null, null, null, IF_NONE_MATCH_NULL);

            if (log.isLoggable(Level.FINE)) {
                log.fine("Deleted FHIR Resource '" + resourceDTO.getResourceType() + "/" + resourceDTO.getLogicalId() + "' id=" + resourceDTO.getId()
                            + ", version=" + resourceDTO.getVersionId());
            }
        }
        catch(FHIRPersistenceFKVException e) {
            throw e;
        }
        catch(FHIRPersistenceException e) {
            throw e;
        }
        catch(Throwable e) {
            FHIRPersistenceException fx = new FHIRPersistenceException("Unexpected error while performing a delete operation.");
            log.log(Level.SEVERE, fx.getMessage(), e);
            throw fx;
        }
        finally {
            log.exiting(CLASSNAME, METHODNAME);
        }
    }

    @Override
    public <T extends Resource> SingleResourceResult<T> read(FHIRPersistenceContext context, Class<T> resourceType, String logicalId)
                            throws FHIRPersistenceException {
        final String METHODNAME = "read";
        log.entering(CLASSNAME, METHODNAME);

        final com.ibm.fhir.persistence.jdbc.dto.Resource resourceDTO;
        List<String> elements = null;
        FHIRSearchContext searchContext = context.getSearchContext();

        if (searchContext != null) {
            elements = searchContext.getElementsParameters();

            // Only consider _summary if _elements parameter is empty
            if (elements == null && searchContext.hasSummaryParameter()) {
                Set<String> summaryElements = null;
                SummaryValueSet summary = searchContext.getSummaryParameter();

                switch (summary) {
                case TRUE:
                    summaryElements = JsonSupport.getSummaryElementNames(resourceType);
                    break;
                case TEXT:
                    summaryElements = SearchUtil.getSummaryTextElementNames(resourceType);
                    break;
                case DATA:
                    summaryElements = JsonSupport.getSummaryDataElementNames(resourceType);
                    break;
                default:
                    break;
                }

                if (summaryElements != null) {
                    elements = new ArrayList<String>();
                    elements.addAll(summaryElements);
                }
            }
        }

        try (Connection connection = openConnection()) {
            doCachePrefill(connection);
            ResourceDAO resourceDao = makeResourceDAO(connection);

            resourceDTO = resourceDao.read(logicalId, resourceType.getSimpleName());
            boolean resourceIsDeleted = resourceDTO != null && resourceDTO.isDeleted();
            if (resourceIsDeleted && !context.includeDeleted()) {
                throw new FHIRPersistenceResourceDeletedException("Resource '" +
                        resourceType.getSimpleName() + "/" + logicalId + "' is deleted.");
            }

            // Fetch the resource payload if needed and convert to a model object
            final T resource = convertResourceDTO(resourceDTO, resourceType, elements);

            SingleResourceResult<T> result = new SingleResourceResult.Builder<T>()
                    .success(resourceDTO != null) // we didn't read anything from the DB
                    .resource(resource)
                    .deleted(resourceIsDeleted) // true if we read something and the is_deleted flag was set
                    .version(resourceDTO != null ? resourceDTO.getVersionId() : 0)
                    .interactionStatus(InteractionStatus.READ)
                    .outcome(getOutcomeIfResourceNotFound(resourceDTO, resourceType.getSimpleName(), logicalId))
                    .build();

            return result;
        } catch(FHIRPersistenceResourceDeletedException e) {
            throw e;
        } catch(Throwable e) {
            FHIRPersistenceException fx = new FHIRPersistenceException("Unexpected error while performing a read operation.");
            log.log(Level.SEVERE, fx.getMessage(), e);
            throw fx;
        } finally {
            log.exiting(CLASSNAME, METHODNAME);
        }
    }

    /**
     * This method builds an OperationOutcome required by SingleResourceResult when the
     * resource was not read from the database
     * @param resourceDTO
     * @param resourceType
     * @param logicalId
     * @return
     */
    private OperationOutcome getOutcomeIfResourceNotFound(com.ibm.fhir.persistence.jdbc.dto.Resource resourceDTO,
            String resourceType, String logicalId) {
        if (resourceDTO != null) {
            return null;
        } else {
            // Note that it's possible that the resource has been deleted, but we don't know
            // that here, because we may have asked the database to exclude deleted resources
            final String diag = "Resource not found: '" + resourceType + "/" + logicalId + "'";
            return OperationOutcome.builder()
                    .issue(Issue.builder().code(IssueType.NOT_FOUND).severity(IssueSeverity.WARNING).diagnostics(string(diag)).build())
                    .build();
        }
    }

    @Override
    public MultiResourceResult history(FHIRPersistenceContext context, Class<? extends Resource> resourceType,
            String logicalId) throws FHIRPersistenceException {
        final String METHODNAME = "history";
        log.entering(CLASSNAME, METHODNAME);

        MultiResourceResult.Builder resultBuilder = MultiResourceResult.builder();
        List<ResourceResult<? extends Resource>> resourceResults = new ArrayList<>();
        List<com.ibm.fhir.persistence.jdbc.dto.Resource> resourceDTOList;
        FHIRHistoryContext historyContext;
        int resourceCount;
        Instant since;
        Timestamp fromDateTime = null;
        int offset;

        try (Connection connection = openConnection()) {
            doCachePrefill(connection);
            ResourceDAO resourceDao = makeResourceDAO(connection);

            historyContext = context.getHistoryContext();
            since = historyContext.getSince();
            if (since != null) {
                fromDateTime = FHIRUtilities.convertToTimestamp(since.getValue());
            }

            resourceCount = resourceDao.historyCount(resourceType.getSimpleName(), logicalId, fromDateTime);
            historyContext.setTotalCount(resourceCount);

            List<OperationOutcome.Issue> issues = validatePagingContext(historyContext);

            if (!issues.isEmpty()) {
                resultBuilder.outcome(OperationOutcome.builder()
                    .issue(issues)
                    .build());
                if (!historyContext.isLenient()) {
                    return resultBuilder.success(false).build();
                }
            }

            if (resourceCount > 0) {
                offset = (historyContext.getPageNumber() - 1) * historyContext.getPageSize();
                resourceDTOList = resourceDao.history(resourceType.getSimpleName(), logicalId, fromDateTime, offset, historyContext.getPageSize());
                resourceResults = this.convertResourceDTOList(resourceDao, resourceDTOList, resourceType, null, true);
            }

            return resultBuilder
                    .success(true)
                    .addResourceResults(resourceResults)
                    .build();
        }
        catch(FHIRPersistenceException e) {
            throw e;
        }
        catch(Throwable e) {
            FHIRPersistenceException fx = new FHIRPersistenceException("Unexpected error while performing a history operation.");
            log.log(Level.SEVERE, fx.getMessage(), e);
            throw fx;
        }
        finally {
            log.exiting(CLASSNAME, METHODNAME);
        }
    }

    /**
     * Validate pageSize and pageNumber in the FHIRPagingContext instance and update
     * paging context parameters accordingly.
     *
     * @param pagingContext
     *     the FHIRPagingContext instance (FHIRSearchContext or FHIRHistoryContext)
     * @return
     *     a list of operation outcome issues if the paging context has invalid parameters
     */
    private List<OperationOutcome.Issue> validatePagingContext(FHIRPagingContext pagingContext) {
        List<OperationOutcome.Issue> issues = new ArrayList<>();

        int pageSize = pagingContext.getPageSize();
        if (pageSize < 0) {
            issues.add(OperationOutcome.Issue.builder()
                .severity(pagingContext.isLenient() ? IssueSeverity.WARNING : IssueSeverity.ERROR)
                .code(IssueType.INVALID)
                .details(CodeableConcept.builder()
                    .text(string("Invalid page size: " + pageSize))
                    .build())
                .build());
            // Pick a valid default if lenient
            if (pagingContext.isLenient()) {
                pagingContext.setPageSize(FHIRConstants.FHIR_PAGE_SIZE_DEFAULT);
            }
        }

        if (pagingContext.getTotalCount() != null) {
            pagingContext.setLastPageNumber(Math.max(((pagingContext.getTotalCount() + pageSize - 1) / pageSize), 1));
        }
        int lastPageNumber = pagingContext.getLastPageNumber();

        int pageNumber = pagingContext.getPageNumber();
        if (pageNumber < 1) {
            issues.add(OperationOutcome.Issue.builder()
                .severity(pagingContext.isLenient() ? IssueSeverity.WARNING : IssueSeverity.ERROR)
                .code(IssueType.INVALID)
                .details(CodeableConcept.builder()
                    .text(string("Invalid page number: " + pageNumber))
                    .build())
                .build());
            // Pick a valid default if lenient
            if (pagingContext.isLenient()) {
                pagingContext.setPageNumber(FHIRConstants.FHIR_PAGE_NUMBER_DEFAULT);
            }
        } else if (pageNumber > lastPageNumber) {
            issues.add(OperationOutcome.Issue.builder()
                .severity(pagingContext.isLenient() ? IssueSeverity.WARNING : IssueSeverity.ERROR)
                .code(IssueType.INVALID)
                .details(CodeableConcept.builder()
                    .text(string("Specified page number: " + pageNumber + " is greater than last page number: " + lastPageNumber))
                    .build())
                .build());
            // Set it to the last page if lenient
            if (pagingContext.isLenient()) {
                pagingContext.setPageNumber(lastPageNumber);
            }
        }

        return issues;
    }

    /**
     * @throws FHIRPersistenceResourceDeletedException if the resource being read is currently in a deleted state and
     *         FHIRPersistenceContext.includeDeleted() is set to false
     */
    @Override
    public <T extends Resource> SingleResourceResult<T> vread(FHIRPersistenceContext context, Class<T> resourceType, String logicalId, String versionId)
                        throws FHIRPersistenceException {
        final String METHODNAME = "vread";
        log.entering(CLASSNAME, METHODNAME);

        T resource = null;
        com.ibm.fhir.persistence.jdbc.dto.Resource resourceDTO = null;
        int version;
        List<String> elements = null;
        FHIRSearchContext searchContext = context.getSearchContext();

        if (searchContext != null) {
            elements = searchContext.getElementsParameters();

            // Only consider _summary if _elements parameter is empty
            if (elements == null && searchContext.hasSummaryParameter()) {
                Set<String> summaryElements = null;
                SummaryValueSet summary = searchContext.getSummaryParameter();

                switch (summary) {
                case TRUE:
                    summaryElements = JsonSupport.getSummaryElementNames(resourceType);
                    break;
                case TEXT:
                    summaryElements = SearchUtil.getSummaryTextElementNames(resourceType);
                    break;
                case DATA:
                    summaryElements = JsonSupport.getSummaryDataElementNames(resourceType);
                    break;
                default:
                    break;
                }

                if (summaryElements != null) {
                    elements = new ArrayList<String>();
                    elements.addAll(summaryElements);
                }
            }
        }

        try (Connection connection = openConnection()) {
            doCachePrefill(connection);
            ResourceDAO resourceDao = makeResourceDAO(connection);

            version = Integer.parseInt(versionId);
            resourceDTO = resourceDao.versionRead(logicalId, resourceType.getSimpleName(), version);
            if (resourceDTO != null && resourceDTO.isDeleted() && !context.includeDeleted()) {
                throw new FHIRPersistenceResourceDeletedException("Resource '" +
                        resourceType.getSimpleName() + "/" + logicalId + "' version " + versionId + " is deleted.");
            }
            resource = this.convertResourceDTO(resourceDTO, resourceType, elements);

            SingleResourceResult<T> result = new SingleResourceResult.Builder<T>()
                    .success(resourceDTO != null)
                    .interactionStatus(InteractionStatus.READ)
                    .deleted(resourceDTO != null && resourceDTO.isDeleted())
                    .version(resourceDTO != null ? resourceDTO.getVersionId() : 0)
                    .resource(resource)
                    .outcome(getOutcomeIfResourceNotFound(resourceDTO, resourceType.getSimpleName(), logicalId))
                    .build();

            return result;
        }
        catch(FHIRPersistenceResourceDeletedException e) {
            throw e;
        }
        catch (NumberFormatException e) {
            throw new FHIRPersistenceException("Invalid version id specified for vread operation: " + versionId);
        }
        catch(Throwable e) {
            FHIRPersistenceException fx = new FHIRPersistenceException("Unexpected error while performing a version read operation.");
            log.log(Level.SEVERE, fx.getMessage(), e);
            throw fx;
        }
        finally {
            log.exiting(CLASSNAME, METHODNAME);
        }
    }

    /**
     * This method takes the passed list of sorted Resource ids, acquires the ResourceDTO corresponding to each id,
     * and returns those ResourceDTOs in a List, sorted according to the input sorted ids.
     * @param resourceDao - The resource DAO.
     * @param resourceType - The type of Resource that each id in the passed list represents.
     * @param sortedIdList - A list of Resource ids representing the proper sort order for the list of Resources to be returned.
     * @param includeResourceData include the resource DATA value
     * @return List<com.ibm.fhir.persistence.jdbc.dto.Resource> - A list of ResourcesDTOs of the passed resourceType,
     * sorted according the order of ids in the passed sortedIdList.
     * @throws FHIRPersistenceException
     * @throws IOException
     */
    protected List<com.ibm.fhir.persistence.jdbc.dto.Resource> buildSortedResourceDTOList(ResourceDAO resourceDao, Class<? extends Resource> resourceType, List<Long> sortedIdList,
            boolean includeResourceData)
            throws FHIRException, FHIRPersistenceException, IOException {
        final String METHOD_NAME = "buildSortedResourceDTOList";
        log.entering(this.getClass().getName(), METHOD_NAME);

        long resourceId;
        com.ibm.fhir.persistence.jdbc.dto.Resource[] sortedResourceDTOs = new com.ibm.fhir.persistence.jdbc.dto.Resource[sortedIdList.size()];
        int sortIndex;
        List<com.ibm.fhir.persistence.jdbc.dto.Resource> sortedResourceDTOList = new ArrayList<>();
        List<com.ibm.fhir.persistence.jdbc.dto.Resource> resourceDTOList;
        Map<Long, Integer> idPositionMap = new HashMap<>();

        // This loop builds a Map where key=resourceId, and value=its proper position in the returned sorted collection.
        for(int i = 0; i < sortedIdList.size(); i++) {
            resourceId = sortedIdList.get(i);
            idPositionMap.put(resourceId, i);
        }

        resourceDTOList = this.getResourceDTOs(resourceDao, resourceType, sortedIdList, includeResourceData);

        // Store each ResourceDTO in its proper position in the returned sorted list.
        for (com.ibm.fhir.persistence.jdbc.dto.Resource resourceDTO : resourceDTOList) {
            sortIndex = idPositionMap.get(resourceDTO.getId());
            sortedResourceDTOs[sortIndex] = resourceDTO;
        }

        for (int i = 0; i <sortedResourceDTOs.length; i++) {
            if (sortedResourceDTOs[i] != null) {
                sortedResourceDTOList.add(sortedResourceDTOs[i]);
            }
        }

        log.exiting(this.getClass().getName(), METHOD_NAME);
        return sortedResourceDTOList;
    }

    /**
     * Returns a List of Resource DTOs corresponding to the passed list of Resource IDs.
     * @param resourceDao - The resource DAO.
     * @param resourceType The type of resource being queried.
     * @param sortedIdList A sorted list of Resource IDs.
     * @param includeResourceData Include the resource DATA value
     * @return List - A list of ResourceDTOs
     * @throws FHIRPersistenceDataAccessException
     * @throws FHIRPersistenceDBConnectException
     */
    private List<com.ibm.fhir.persistence.jdbc.dto.Resource> getResourceDTOs(ResourceDAO resourceDao,
            Class<? extends Resource> resourceType, List<Long> sortedIdList, boolean includeResourceData)
                    throws FHIRPersistenceDataAccessException, FHIRPersistenceDBConnectException {

        return resourceDao.searchByIds(resourceType.getSimpleName(), sortedIdList, includeResourceData);
    }

    /**
     * Converts the passed Resource Data Transfer Object collection to a collection of FHIR Resource objects.
     * @param resourceDao
     * @param resourceDTOList
     * @param resourceType
     * @param elements
     * @param includeResourceData
     * @return
     * @throws FHIRException
     * @throws IOException
     */
    protected List<ResourceResult<? extends Resource>> convertResourceDTOList(ResourceDAO resourceDao, List<com.ibm.fhir.persistence.jdbc.dto.Resource> resourceDTOList,
            Class<? extends Resource> resourceType, List<String> elements, boolean includeResourceData) throws FHIRException, IOException {
        final String METHODNAME = "convertResourceDTO List";
        log.entering(CLASSNAME, METHODNAME);

        List<ResourceResult<? extends Resource>> resourceResults = new ArrayList<>(resourceDTOList.size());
        try {
            for (com.ibm.fhir.persistence.jdbc.dto.Resource resourceDTO : resourceDTOList) {
                // TODO Linear fetch of a large number of resources will extend response times. Need
                // to look into batch or parallel fetch requests
                ResourceResult<? extends Resource> resourceResult = convertResourceDTOToResourceResult(resourceDTO, resourceType, elements, includeResourceData);

                // Check to make sure we got a Resource if we asked for it and expect there to be one
                if (resourceResult.getResource() == null && includeResourceData && !resourceResult.isDeleted()) {
                    String resourceTypeName = getResourceTypeInfo(resourceDTO);
                    if (resourceTypeName == null) {
                        resourceTypeName = resourceType.getSimpleName();
                    }
                    throw new FHIRPersistenceException("convertResourceDTO returned no resource for '"
                            + resourceTypeName + "/" + resourceDTO.getLogicalId() + "'");
                }

                // Note that if the resource has been erased or was not fetched on purpose,
                // ResourceResult.resource will be null and the caller will need to take this
                // into account
                resourceResults.add(resourceResult);
            }
        } finally {
            log.exiting(CLASSNAME, METHODNAME);
        }
        return resourceResults;
    }

    /**
     * Looks up and returns an instance of TransactionSynchronizationRegistry, which is used in support of writing committed
     * data to JDBC PL in-memory caches.
     * @return TransactionSynchronizationRegistry
     * @throws FHIRPersistenceException
     */
    private TransactionSynchronizationRegistry getTrxSynchRegistry() throws FHIRPersistenceException {
        InitialContext ctxt;

        try {
            ctxt = new InitialContext();
            return (TransactionSynchronizationRegistry) ctxt.lookup(TRX_SYNCH_REG_JNDI_NAME);
        } catch(Throwable e) {
            FHIRPersistenceException fx = new FHIRPersistenceException("Failed to acquire TrxSynchRegistry service");
            log.log(Level.SEVERE, fx.getMessage(), e);
            throw fx;
        }
    }

    /**
     * Extracts search parameters for the passed FHIR Resource.
     * @param fhirResource - A FHIR Resource.
     * @param resourceDTOx - A Resource DTO representation of the passed FHIR Resource.
     * @return list of extracted search parameters
     * @throws Exception
     */
    private ExtractedSearchParameters extractSearchParameters(Resource fhirResource, com.ibm.fhir.persistence.jdbc.dto.Resource resourceDTOx)
             throws Exception {
        final String METHODNAME = "extractSearchParameters";
        log.entering(CLASSNAME, METHODNAME);

        Map<SearchParameter, List<FHIRPathNode>> map;
        String code;
        String url;
        String version;
        String type;
        String expression;
        boolean isForStoring;

        // LinkedList because we don't need random access, we might remove from it later, and we want this fast
        List<ExtractedParameterValue> allParameters = new LinkedList<>();
        String parameterHashB64 = null;

        try {
            if (fhirResource != null) {

                map = SearchUtil.extractParameterValues(fhirResource);

                for (Entry<SearchParameter, List<FHIRPathNode>> entry : map.entrySet()) {
                    SearchParameter sp = entry.getKey();
                    code = sp.getCode().getValue();
                    url = sp.getUrl().getValue();
                    version = sp.getVersion() != null ? sp.getVersion().getValue(): null;
                    final boolean wholeSystemParam = isWholeSystem(sp);

                    String doNotStoreExtVal = FHIRUtil.getExtensionStringValue(sp, SearchConstants.DO_NOT_STORE_EXT_URL);
                    isForStoring = (doNotStoreExtVal == null) || "false".equals(doNotStoreExtVal);

                    // As not to inject any other special handling logic, this is a simple inline check to see if
                    // _id or _lastUpdated are used, and ignore those extracted values.
                    if (SPECIAL_HANDLING.contains(code)) {
                        continue;
                    }
                    type = sp.getType().getValue();
                    expression = sp.getExpression().getValue();

                    if (log.isLoggable(Level.FINE)) {
                        log.fine("Processing SearchParameter resource: " + fhirResource.getClass().getSimpleName() + ", code: " + code + ", type: " + type + ", expression: " + expression);
                    }

                    List<FHIRPathNode> values = entry.getValue();

                    if (SearchParamType.COMPOSITE.equals(sp.getType())) {
                        List<Component> components = sp.getComponent();
                        FHIRPathEvaluator evaluator = FHIRPathEvaluator.evaluator();

                        for (FHIRPathNode value : values) {
                            Visitable fhirNode;
                            EvaluationContext context;
                            if (value.isResourceNode()) {
                                fhirNode = value.asResourceNode().resource();
                                context = new EvaluationContext((Resource) fhirNode);
                            } else if (value.isElementNode()) {
                                fhirNode = value.asElementNode().element();
                                context = new EvaluationContext((Element) fhirNode);
                            } else {
                                throw new IllegalStateException("Composite parameter expression must select one or more FHIR elements");
                            }

                            CompositeParmVal p = new CompositeParmVal();
                            p.setName(code);
                            p.setUrl(url);
                            p.setVersion(version);
                            p.setResourceType(fhirResource.getClass().getSimpleName());

                            for (int i = 0; i < components.size(); i++) {
                                Component component = components.get(i);
                                Collection<FHIRPathNode> nodes = evaluator.evaluate(context, component.getExpression().getValue());
                                if (nodes.isEmpty()){
                                    if (log.isLoggable(Level.FINER)) {
                                        log.finer("Component expression '" + component.getExpression().getValue() + "' resulted in 0 nodes; "
                                                + "skipping composite parameter '" + code + "'.");
                                    }
                                    continue;
                                }

                                // Alternatively, we could pull the search parameter from the FHIRRegistry so we can use versioned references.
                                // However, that would bypass search parameter filtering and so we favor the SeachUtil method here instead.
                                SearchParameter compSP = SearchUtil.getSearchParameter(p.getResourceType(), component.getDefinition());
                                JDBCParameterBuildingVisitor parameterBuilder = new JDBCParameterBuildingVisitor(p.getResourceType(), compSP);
                                FHIRPathNode node = nodes.iterator().next();
                                if (nodes.size() > 1 ) {
                                    // TODO: support component expressions that result in multiple nodes
                                    // On the current schema, this means creating a different CompositeParmValue for each ordered set of component values.
                                    // For example, if a composite has two components and each one's expression results in two nodes
                                    // ([Code1,Code2] and [Quantity1,Quantity2]) and each node results in a single ExtractedParameterValue,
                                    // then we need to generate CompositeParmVal objects for [Code1,Quantity1], [Code1,Quantity2],
                                    // [Code2,Quantity1], and [Code2,Quantity2].
                                    // Assumption: this should be rare.
                                    if (log.isLoggable(Level.FINE)) {
                                        log.fine("Component expression '" + component.getExpression().getValue() + "' resulted in multiple nodes; "
                                                + "proceeding with randomly chosen node '" + node.path() + "' for search parameter '" + code + "'.");
                                    }
                                }

                                try {
                                    if (node.isElementNode()) {
                                        // parameterBuilder aggregates the results for later retrieval
                                        node.asElementNode().element().accept(parameterBuilder);
                                        // retrieve the list of parameters built from all the FHIRPathElementNode values
                                        List<ExtractedParameterValue> parameters = parameterBuilder.getResult();
                                        if (parameters.isEmpty()){
                                            if (log.isLoggable(Level.FINE)) {
                                                log.fine("Selected element '" + node.path() + "' resulted in 0 extracted parameter values; "
                                                        + "skipping composite parameter '" + code + "'.");
                                            }
                                            continue;
                                        }

                                        if (parameters.size() > 1) {
                                            // TODO: support component searchParms that lead to multiple ExtractedParameterValues
                                            // On the current schema, this means creating a different CompositeParmValue for each ordered set of component values.
                                            // For example:
                                            // If a composite has two components and each results in two extracted parameters ([A,B] and [1,2] respectively)
                                            // then we need to generate CompositeParmVal objects for [A,1], [A,2], [B,1], and [B,2]
                                            // Assumption: this should only be common for Quantity search parameters with both a coded unit and a display unit,
                                            // and in these cases, the coded unit is almost always the preferred value for search.
                                            if (log.isLoggable(Level.FINE)) {
                                                log.fine("Selected element '" + node.path() + "' resulted in multiple extracted parameter values; "
                                                        + "proceeding with the first extracted value for composite parameter '" + code + "'.");
                                            }
                                        }
                                        ExtractedParameterValue componentParam = parameters.get(0);
                                        // override the component parameter name with the composite parameter name
                                        componentParam.setName(SearchUtil.makeCompositeSubCode(code, componentParam.getName()));
                                        componentParam.setUrl(url);
                                        componentParam.setVersion(version);
                                        p.addComponent(componentParam);
                                    } else if (node.isSystemValue()){
                                        ExtractedParameterValue primitiveParam = processPrimitiveValue(node.asSystemValue());
                                        primitiveParam.setName(code);
                                        primitiveParam.setUrl(url);
                                        primitiveParam.setVersion(version);
                                        primitiveParam.setResourceType(fhirResource.getClass().getSimpleName());

                                        if (log.isLoggable(Level.FINE)) {
                                            log.fine("Extracted Parameter '" + p.getName() + "' from Resource.");
                                        }
                                        p.addComponent(primitiveParam);
                                    } else {
                                        // log and continue
                                        String msg = "Unable to extract value from '" + value.path() +
                                                "'; search parameter value extraction can only be performed on Elements and primitive values.";
                                        if (log.isLoggable(Level.FINE)) {
                                            log.fine(msg);
                                        }
                                        addWarning(IssueType.INVALID, msg);
                                        continue;
                                    }
                                } catch (IllegalArgumentException e) {
                                    // log and continue with the other parameters
                                    StringBuilder msg = new StringBuilder("Skipped search parameter '" + code + "'");
                                    if (sp.getId() != null) {
                                        msg.append(" with id '" + sp.getId() + "'");
                                    }
                                    msg.append(" for resource type " + fhirResource.getClass().getSimpleName());
                                    // just use the message...no need for the whole stack trace
                                    msg.append(" due to \n" + e.getMessage());
                                    if (log.isLoggable(Level.FINE)) {
                                        log.fine(msg.toString());
                                    }
                                    addWarning(IssueType.INVALID, msg.toString());
                                }
                            }
                            if (components.size() == p.getComponent().size()) {

                                // only add the parameter if all of the components are present and accounted for
                                p.setForStoring(isForStoring);
                                allParameters.add(p);
                            }
                        }
                    } else { // ! SearchParamType.COMPOSITE.equals(sp.getType())
                        JDBCParameterBuildingVisitor parameterBuilder = new JDBCParameterBuildingVisitor(fhirResource.getClass().getSimpleName(), sp);

                        for (FHIRPathNode value : values) {

                            try {
                                if (value.isElementNode()) {
                                    // parameterBuilder aggregates the results for later retrieval
                                    value.asElementNode().element().accept(parameterBuilder);
                                } else if (value.isSystemValue()){
                                    ExtractedParameterValue p = processPrimitiveValue(value.asSystemValue());
                                    p.setName(code);
                                    p.setUrl(url);
                                    p.setVersion(version);
                                    p.setResourceType(fhirResource.getClass().getSimpleName());

                                    if (wholeSystemParam) {
                                        p.setWholeSystem(true);
                                    }
                                    p.setForStoring(isForStoring);
                                    allParameters.add(p);
                                    if (log.isLoggable(Level.FINE)) {
                                        log.fine("Extracted Parameter '" + p.getName() + "' from Resource.");
                                    }
                                } else {
                                    // log and continue
                                    String msg = "Unable to extract value from '" + value.path() +
                                            "'; search parameter value extraction can only be performed on Elements and primitive values.";
                                    if (log.isLoggable(Level.FINE)) {
                                        log.fine(msg);
                                    }
                                    addWarning(IssueType.INVALID, msg);
                                    continue;
                                }
                            } catch (IllegalArgumentException e) {
                                // log and continue with the other parameters
                                StringBuilder msg = new StringBuilder("Skipping search parameter '" + code + "'");
                                if (sp.getId() != null) {
                                    msg.append(" with id '" + sp.getId() + "'");
                                }
                                msg.append(" for resource type " + fhirResource.getClass().getSimpleName());
                                // just use the message...no need for the whole stack trace
                                msg.append(" due to \n" + e.getMessage());
                                if (log.isLoggable(Level.FINE)) {
                                    log.fine(msg.toString());
                                }
                                addWarning(IssueType.INVALID, msg.toString());
                            }
                        }
                        // retrieve the list of parameters built from all the FHIRPathElementNode values
                        List<ExtractedParameterValue> parameters = parameterBuilder.getResult();
                        for (ExtractedParameterValue p : parameters) {
                            if (wholeSystemParam) {
                                p.setWholeSystem(true);
                            }
                            p.setForStoring(isForStoring);
                            allParameters.add(p);
                            if (log.isLoggable(Level.FINE)) {
                                log.fine("Extracted Parameter '" + p.getName() + "' from Resource.");
                            }
                        }
                    }
                }

                // Augment the extracted parameter list with special values we use to represent compartment relationships.
                // These references are stored as tokens and are used by the search query builder
                // for compartment-based searches
                addCompartmentParams(allParameters, fhirResource.getClass().getSimpleName());

                // If this is a definitional resource, augment the extracted parameter list with a composite
                // parameter that will be used for canonical searches. It will contain the url and version
                // values.
                addCanonicalCompositeParam(allParameters);
            }

            // Remove parameters that aren't to be stored
            boolean anyRemoved = allParameters.removeIf(value -> !value.isForStoring());
            if (anyRemoved) {
                log.warning("The set of extracted parameters values unexpectedly contained values "
                        + "that weren't for storing; these have been removed");
            }

            // Generate the hash which is used to quickly determine whether the extracted parameters
            // are different than the extracted parameters that currently exist in the database.
            // Sort extracted parameter values in natural order first, to ensure the hash generated by
            // this visitor is deterministic.
            sortExtractedParameterValues(allParameters);
            ParameterHashVisitor phv = new ParameterHashVisitor(legacyWholeSystemSearchParamsEnabled);
            for (ExtractedParameterValue p: allParameters) {
                p.accept(phv);
            }
            parameterHashB64 = phv.getBase64Hash();

        } finally {
            log.exiting(CLASSNAME, METHODNAME);
        }
        return new ExtractedSearchParameters(allParameters, parameterHashB64);
    }

    /**
     * Sorts the extracted parameter values in natural order. If the list contains any composite parameter values,
     * those are sorted before the list itself is sorted. Since composite parameters cannot themselves contain composites,
     * doing this with a recursive call is ok.
     * @param extractedParameterValues the extracted parameter values
     */
    private void sortExtractedParameterValues(List<ExtractedParameterValue> extractedParameterValues) {
        for (ExtractedParameterValue extractedParameterValue : extractedParameterValues) {
            if (extractedParameterValue instanceof CompositeParmVal) {
                CompositeParmVal compositeParmVal = (CompositeParmVal) extractedParameterValue;
                sortExtractedParameterValues(compositeParmVal.getComponent());
            }
        }
        Collections.sort(extractedParameterValues);
    }

    /**
     * Should we also store values for this {@link SearchParameter} in the special whole-system
     * param tables (for more efficient whole-system search queries).
     * @param sp
     * @return
     */
    private boolean isWholeSystem(SearchParameter sp) {

        // Strip off any :text suffix before we check to see if this is in the
        // whole-system search parameter list
        String parameterName = sp.getCode().getValue();
        if (parameterName.endsWith(SearchConstants.TEXT_MODIFIER_SUFFIX)) {
            parameterName = parameterName.substring(0, parameterName.length() - SearchConstants.TEXT_MODIFIER_SUFFIX.length());
        }

        return SearchConstants.SYSTEM_LEVEL_GLOBAL_PARAMETER_NAMES.contains(parameterName);
    }

    /**
     * Augment the given allParameters list with ibm-internal parameters that represent the relationship
     * between the fhirResource and its compartments. These parameter values are subsequently used
     * to improve the performance of compartment-based FHIR search queries. See
     * {@link CompartmentUtil#makeCompartmentParamName(String)} for details on how the
     * parameter name is composed for each relationship.
     * @param allParameters
     * @param resourceType
     */
    protected void addCompartmentParams(List<ExtractedParameterValue> allParameters, String resourceType) {
        if (log.isLoggable(Level.FINE)) {
            log.fine("Processing compartment parameters for resourceType: " + resourceType);
        }

        Map<String,Set<String>> compartmentRefParams = CompartmentUtil.getCompartmentParamsForResourceType(resourceType);
        Map<String, List<ExtractedParameterValue>> collectedEPVByCode = allParameters.stream()
                .collect(Collectors.groupingBy(epv -> epv.getName()));

        for (Entry<String, Set<String>> entry : compartmentRefParams.entrySet()) {
            String param = entry.getKey();
            Set<String> compartments = entry.getValue();

            List<ExtractedParameterValue> collectedEPV = collectedEPVByCode.get(param);
            // If the parameter has no corresponding extracted values, log and continue
            if (collectedEPV == null) {
                if (log.isLoggable(Level.FINE)) {
                    log.warning("Compartment inclusion param " + param + " has no value");
                }
                continue;
            }

            for (ExtractedParameterValue epv : collectedEPV) {
                if (!(epv instanceof ReferenceParmVal)) {
                    log.warning("Skipping compartment inclusion param " + param + "; expected ReferenceParmVal but found " +
                            epv.getClass().getSimpleName());
                    continue;
                }

                ReferenceValue rv = ((ReferenceParmVal) epv).getRefValue();
                if (rv != null && rv.getType() == ReferenceType.LITERAL_RELATIVE
                        && compartments.contains(rv.getTargetResourceType())) {
                    String internalCompartmentParamName = CompartmentUtil.makeCompartmentParamName(rv.getTargetResourceType());

                    if (epv.isForStoring()) {
                        // create a copy of the extracted parameter value but with the new internal compartment parameter name
                        ReferenceParmVal pv = new ReferenceParmVal();
                        pv.setName(internalCompartmentParamName);
                        pv.setResourceType(resourceType);
                        pv.setRefValue(rv);

                        if (log.isLoggable(Level.FINE)) {
                            log.fine("Adding compartment reference parameter: [" + resourceType + "] " +
                                    internalCompartmentParamName + " = " + rv.getTargetResourceType() + "/" + rv.getValue());
                        }
                        allParameters.add(pv);
                    } else {
                        // since the extracted parameter value isn't going to be stored,
                        // just rename it with our internal compartment param name and mark that for storing
                        epv.setName(internalCompartmentParamName);
                        epv.setForStoring(true);
                    }
                }
            }
        }
    }

    /**
     * Augment the given allParameters list with ibm-internal parameters that represent the relationship
     * between the url and version parameters. These parameter values are subsequently used in
     * canonical reference searches. See {@link CompartmentUtil#makeCompartmentParamName(String)} for
     * details on how the parameter name is composed.
     * @param allParameters
     */
    protected void addCanonicalCompositeParam(List<ExtractedParameterValue> allParameters) throws FHIRSearchException {
        StringParmVal urlParm = null;
        TokenParmVal versionParm = null;

        // Look for url and version parameters
        for (ExtractedParameterValue parameter : allParameters) {
            if (parameter.getName().equals(SearchConstants.URL) && parameter instanceof StringParmVal) {
                urlParm = (StringParmVal) parameter;
            } else if (parameter.getName().equals(SearchConstants.VERSION) && parameter instanceof TokenParmVal) {
                versionParm = (TokenParmVal) parameter;
            }
        }

        // If we found a url parameter, create the composite parameter. The version parameter
        // can be null.
        if (urlParm != null) {
            // Create a canonical composite parameter
            CompositeParmVal cp = new CompositeParmVal();
            cp.setResourceType(urlParm.getResourceType());
            cp.setName(SearchConstants.URL + SearchConstants.CANONICAL_SUFFIX);
            cp.setUrl(urlParm.getUrl());
            cp.setVersion(urlParm.getVersion());

            // url
            StringParmVal up = new StringParmVal();
            up.setResourceType(cp.getResourceType());
            up.setName(SearchUtil.makeCompositeSubCode(cp.getName(), SearchConstants.CANONICAL_COMPONENT_URI));
            up.setUrl(cp.getUrl());
            up.setVersion(cp.getVersion());
            up.setValueString(urlParm.getValueString());
            cp.addComponent(up);

            // version
            StringParmVal vp = new StringParmVal();
            vp.setResourceType(cp.getResourceType());
            vp.setName(SearchUtil.makeCompositeSubCode(cp.getName(), SearchConstants.CANONICAL_COMPONENT_VERSION));
            vp.setUrl(cp.getUrl());
            vp.setVersion(cp.getVersion());
            vp.setValueString(versionParm != null ? versionParm.getValueCode() : null);
            cp.addComponent(vp);

            if (log.isLoggable(Level.FINE)) {
                log.fine("Adding canonical composite parameter: [" + cp.getResourceType() + "] " +
                            up.getName() + " = " + up.getValueString() + ", " +
                            vp.getName() + " = " + vp.getValueString());
            }

            allParameters.add(cp);
        }
    }

    /**
     * Create a Parameter DTO from the primitive value.
     * Note: this method only sets the value;
     * caller is responsible for setting all other fields on the created Parameter.
     */
    private ExtractedParameterValue processPrimitiveValue(FHIRPathSystemValue systemValue) {
        ExtractedParameterValue parameter = null;
        if (systemValue.isBooleanValue()) {
            TokenParmVal p = new TokenParmVal();
            if (systemValue.asBooleanValue()._boolean()) {
                p.setValueCode("true");
            } else {
                p.setValueCode("false");
            }
            parameter = p;
        } else if (systemValue.isTemporalValue()) {
            DateParmVal p = new DateParmVal();
            TemporalAccessor v = systemValue.asTemporalValue().temporal();
            java.time.Instant inst = DateTimeHandler.generateValue(v);
            p.setValueDateStart(DateTimeHandler.generateTimestamp(inst));
            p.setValueDateEnd(DateTimeHandler.generateTimestamp(inst));
            parameter = p;
        } else if (systemValue.isStringValue()) {
            StringParmVal p = new StringParmVal();
            p.setValueString(systemValue.asStringValue().string());
            parameter = p;
        } else if (systemValue.isNumberValue()) {
            NumberParmVal p = new NumberParmVal();
            p.setValueNumber(systemValue.asNumberValue().decimal());
            parameter = p;
        } else if (systemValue.isQuantityValue()) {
            QuantityParmVal p = new QuantityParmVal();
            p.setValueNumber(systemValue.asQuantityValue().value());
            p.setValueSystem("http://unitsofmeasure.org"); // FHIRPath Quantity requires UCUM units
            p.setValueCode(systemValue.asQuantityValue().unit());
            parameter = p;
        }
        return parameter;
    }

    /**
     * Open a connection to the database and pass to the data access objects.
     * Caller must close the returned connection after use (before the
     * transaction completes
     * @return
     * @throws FHIRPersistenceDBConnectException
     */
    private Connection openConnection() throws FHIRPersistenceDBConnectException {
        final String METHODNAME = "openConnection";
        log.entering(CLASSNAME, METHODNAME);
        try {
            return connectionStrategy.getConnection();
        } finally {
            log.exiting(CLASSNAME, METHODNAME);
        }
    }

    @Override
    public OperationOutcome getHealth() throws FHIRPersistenceException {

        try (Connection connection = connectionStrategy.getConnection()) {
            if (connection.isValid(2)) {
                // Check the schema version
                return checkSchemaVersion(connection);
            } else {
                String msg = "The database connection was not valid";
                log.severe(msg);
                return buildSchemaVersionErrorOperationOutcome(msg);
            }
        } catch (SQLException e) {
            FHIRPersistenceDataAccessException fx = new FHIRPersistenceDataAccessException("Error while validating the database connection");
            log.log(Level.SEVERE, fx.getMessage(), e);
            throw fx;
        }
    }

    /**
     * Checks to make sure the installed schema matches the version we expect
     * @param connection
     * @return an OperationOutcome
     */
    private OperationOutcome checkSchemaVersion(Connection connection) throws SQLException, FHIRPersistenceException {
        final String schemaName = this.schemaNameSupplier.getSchemaForRequestContext(connection);
        IDatabaseTranslator translator = FHIRResourceDAOFactory.getTranslatorForFlavor(connectionStrategy.getFlavor());

        int versionId = -1;
        try {
            GetSchemaVersion dao = new GetSchemaVersion(schemaName);
            versionId = dao.run(translator, connection);
        } catch (UndefinedNameException x) {
            // definitely the wrong version because our schema_versions tracking table
            // doesn't exist
            versionId = -1;
        }

        // compare what's in the database with the latest FhirSchemaVersion. For now,
        // we allow the database schema to be equal to or ahead of the latest schema known
        // to this instance. This helps with rolling deploys.
        FhirSchemaVersion latest = FhirSchemaVersion.getLatestFhirSchemaVersion();
        if (versionId < 0) {
            // the new server code is running against a database which hasn't been
            // updated to include the whole-schema-version and control tables
            String msg = "Schema update required: whole-schema-version not supported";
            log.severe(msg);
            // not supported - database needs to be updated
            return buildSchemaVersionErrorOperationOutcome(msg);
        } else if (versionId > latest.vid()) {
            // the database has been updated, but this is the old code still running
<<<<<<< HEAD
            log.warning("Deployment update required: database schema version [" + versionId
                + "] is newer than code schema version [" + latest.vid() + "]");
            result = true; // this is OK
        } else if (versionId < latest.vid()) {
            // the code is newer than the database schema
            log.severe("Schema update required: database schema version [" + versionId
                + "] is older than code schema version [" + latest.vid() + "]");
            result = false; // not supported - database needs to be updated
=======
            String msg = "Deployment update required: database schema version [" + versionId
                    + "] is newer than code schema version [" + latest.vid() + "]";
            log.warning(msg);
            // this is OK - code needs to be updated - return a warning
            return buildSchemaVersionWarningOperationOutcome(msg);
        } else if (versionId < latest.vid()) {
            // the code is newer than the database schema
            String msg = "Schema update required: database schema version [" + versionId
                    + "] is older than code schema version [" + latest.vid() + "]";
            log.severe(msg);
            // not supported - database needs to be updated
            return buildSchemaVersionErrorOperationOutcome(msg);
>>>>>>> 8203e227
        } else {
            // perfect match
            return buildOKOperationOutcome();
        }
    }

    /**
     * Retrieves (via a JNDI lookup) a reference to the UserTransaction. If the JNDI lookup fails, we'll assume that
     * we're not running inside the container.
     */
    protected UserTransaction retrieveUserTransaction(String jndiName) {
        UserTransaction txn = null;
        try {
            InitialContext ctx = new InitialContext();
            txn = (UserTransaction) ctx.lookup(jndiName);
        } catch (Throwable t) {
            // ignore any exceptions here.
        }

        return txn;
    }

    /**
     * Converts the passed Resource Data Transfer Object collection to a collection of FHIR Resource objects.
     * @param resourceDTOList
     * @param resourceType
     * @return
     * @throws FHIRException
     * @throws IOException
     */
    protected <T extends Resource> List<T> convertResourceDTOList(List<com.ibm.fhir.persistence.jdbc.dto.Resource> resourceDTOList,
            Class<T> resourceType) throws FHIRException, IOException {
        final String METHODNAME = "convertResourceDTOList";
        log.entering(CLASSNAME, METHODNAME);

        List<T> resources = new ArrayList<>();
        try {
            for (com.ibm.fhir.persistence.jdbc.dto.Resource resourceDTO : resourceDTOList) {
                resources.add(this.convertResourceDTO(resourceDTO, resourceType, null));
            }
        } finally {
            log.exiting(CLASSNAME, METHODNAME);
        }
        return resources;
    }

    /**
     * Converts the passed Resource Data Transfer Object to a FHIR Resource object. The result
     * will be null if the resourceDTO passed in is null.
     *
     * @param resourceDTO - The resource read from the database, or null if the resource doesn't exist
     * @param resourceType - The FHIR type of resource to be converted.
     * @param elements - An optional filter for including only specified elements inside a Resource.
     * @return Resource - A FHIR Resource object representation of the data portion of the passed Resource DTO.
     * @throws FHIRException
     * @throws IOException
     */
    @Deprecated
    private <T extends Resource> T convertResourceDTO(com.ibm.fhir.persistence.jdbc.dto.Resource resourceDTO,
            Class<T> resourceType, List<String> elements) throws FHIRException, IOException {
        final String METHODNAME = "convertResourceDTO";
        log.entering(CLASSNAME, METHODNAME);
        T result;
        if (resourceDTO != null) {
            if (isOffloadingSupported()) {
                // The payload needs to be read from the FHIRPayloadPersistence impl. If this is
                // a form of whole-system query (search or history), then the resource type needs
                // to come from the DTO itself
                String rowResourceTypeName = getResourceTypeInfo(resourceDTO);
                int resourceTypeId;
                if (rowResourceTypeName != null) {
                    resourceTypeId = getResourceTypeId(rowResourceTypeName);
                } else {
                    rowResourceTypeName = resourceType.getSimpleName();
                    resourceTypeId = getResourceTypeId(resourceType);
                }

                // If a specific version of a resource has been deleted using $erase, it
                // is possible for the result here to be null.
                result = payloadPersistence.readResource(resourceType, rowResourceTypeName, resourceTypeId, resourceDTO.getLogicalId(), resourceDTO.getVersionId(), resourceDTO.getResourcePayloadKey(), elements);
            } else {
                // original impl - the resource, if any, was read from the RDBMS
                if (resourceDTO.getDataStream() != null) {
                    try (InputStream in = new GZIPInputStream(resourceDTO.getDataStream().inputStream())) {
                        FHIRParser parser = FHIRParser.parser(Format.JSON);
                        parser.setValidating(false);
                        if (elements != null) {
                            // parse/filter the resource using elements
                            result = parser.as(FHIRJsonParser.class).parseAndFilter(in, elements);
                            if (resourceType.equals(result.getClass()) && !FHIRUtil.hasTag(result, SearchConstants.SUBSETTED_TAG)) {
                                // add a SUBSETTED tag to this resource to indicate that its elements have been filtered
                                result = FHIRUtil.addTag(result, SearchConstants.SUBSETTED_TAG);
                            }
                        } else {
                            result = parser.parse(in);
                        }
                    }
                } else {
                    // Null DATA column means that this resource version was probably removed
                    // by $erase
                    result = null;
                }
            }
        } else {
            // resource doesn't exist
            result = null;
        }

        log.exiting(CLASSNAME, METHODNAME);
        return result;
    }

    private <T extends Resource> ResourceResult<T> convertResourceDTOToResourceResult(com.ibm.fhir.persistence.jdbc.dto.Resource resourceDTO,
        Class<T> resourceType, List<String> elements, boolean includeData) throws FHIRException, IOException {
        final String METHODNAME = "convertResourceDTO";
        log.entering(CLASSNAME, METHODNAME);
        Objects.requireNonNull(resourceDTO, "resourceDTO must be not null");
        T resource;

        if (includeData) {
            if (this.payloadPersistence != null) {
                // The payload needs to be read from the FHIRPayloadPersistence impl. If this is
                // a form of whole-system query (search or history), then the resource type needs
                // to come from the DTO itself
                String rowResourceTypeName = getResourceTypeInfo(resourceDTO);
                int resourceTypeId;
                if (rowResourceTypeName != null) {
                    resourceTypeId = getResourceTypeId(rowResourceTypeName);
                } else {
                    rowResourceTypeName = resourceType.getSimpleName();
                    resourceTypeId = getResourceTypeId(resourceType);
                }

                // If a specific version of a resource has been deleted using $erase, it
                // is possible for the result here to be null.
                resource = payloadPersistence.readResource(resourceType, rowResourceTypeName, resourceTypeId, resourceDTO.getLogicalId(), resourceDTO.getVersionId(), resourceDTO.getResourcePayloadKey(), elements);
            } else {
                // original impl - the resource, if any, was read from the RDBMS
                if (resourceDTO.getDataStream() != null) {
                    try (InputStream in = new GZIPInputStream(resourceDTO.getDataStream().inputStream())) {
                        FHIRParser parser = FHIRParser.parser(Format.JSON);
                        parser.setValidating(false);
                        if (elements != null) {
                            // parse/filter the resource using elements
                            resource = parser.as(FHIRJsonParser.class).parseAndFilter(in, elements);
                            if (resourceType.equals(resource.getClass()) && !FHIRUtil.hasTag(resource, SearchConstants.SUBSETTED_TAG)) {
                                // add a SUBSETTED tag to this resource to indicate that its elements have been filtered
                                resource = FHIRUtil.addTag(resource, SearchConstants.SUBSETTED_TAG);
                            }
                        } else {
                            resource = parser.parse(in);
                        }
                    }
                } else {
                    // Queries may return a NULL for the DATA column if the resource has been erased
                    // or the query was asked not to fetch DATA in the first place
                    resource = null;
                }
            }
        } else {
            resource = null;
        }

        // Note that resource may be null. We return a ResourceResult so we can
        // communicate back the type/id/version information even if we didn't get
        // an actual resource object
        String resourceTypeName = getResourceTypeInfo(resourceDTO);
        if (resourceTypeName == null) {
            // By default we simply use the requested type name. This makes the ResourceResult
            // easier to consume by the caller
            resourceTypeName = resourceType.getSimpleName();
        }
        ResourceResult.Builder<T> builder = new ResourceResult.Builder<>();
        builder.logicalId(resourceDTO.getLogicalId());
        builder.resourceTypeName(resourceTypeName);
        builder.deleted(resourceDTO.isDeleted());
        builder.resource(resource); // can be null
        builder.version(resourceDTO.getVersionId());
        builder.lastUpdated(resourceDTO.getLastUpdated().toInstant());

        log.exiting(CLASSNAME, METHODNAME);
        return builder.build();
    }

    /**
     * Get the resource type name of the resource represented by the from the
     * given resourceDTO. This is only done if the resourceTypeId field in the
     * resourceDTO has been set. If not, returns null.
     * @param resourceDTO
     * @throws FHIRPersistenceException if the resourceTypeId is set
     *      but the value cannot be found in the cache
     * @return
     */
    private String getResourceTypeInfo(com.ibm.fhir.persistence.jdbc.dto.Resource resourceDTO)
                throws FHIRPersistenceException {
        final String result;
        // resource type name needs to be derived from the resourceTypeId returned by the DB select query
        log.fine(() -> "getResourceTypeInfo(" + resourceDTO.getResourceTypeId() + ")");
        int resourceTypeId = resourceDTO.getResourceTypeId();
        if (resourceTypeId >= 0) {
            result = cache.getResourceTypeNameCache().getName(resourceTypeId);
            if (result == null) {
                // the cache is preloaded, so this should never happen
                log.severe("No entry found in cache for resourceTypeId = " + resourceTypeId);
                throw new FHIRPersistenceException("Resource type not found in cache");
            }
        } else {
            result = null;
        }

        return result;
    }

    /**
     * Get the database resourceTypeId from the cache.
     * @param resourceType
     * @return
     * @throws FHIRPersistenceException if the resource type is not found in the cache.
     */
    private int getResourceTypeId(Class<? extends Resource> resourceType) throws FHIRPersistenceException {
        return getResourceTypeId(resourceType.getSimpleName());
    }

    /**
     * Get the database resourceTypeId from the cache.
     * @param resourceTypeName
     * @return
     * @throws FHIRPersistenceException if the resource type is not found in the cache.
     */
    private int getResourceTypeId(String resourceTypeName) throws FHIRPersistenceException {
        final Integer resourceTypeId = cache.getResourceTypeCache().getId(resourceTypeName);
        if (resourceTypeId == null) {
            // the cache is preloaded, so this should never happen
            log.severe("Resource type missing from resource type cache: '" + resourceTypeName + "'");
            throw new FHIRPersistenceException("Resource type id not found in resource type cache");
        }
        return resourceTypeId;
    }

    @Override
    public boolean isTransactional() {
        return true;
    }

    @Override
    public FHIRPersistenceTransaction getTransaction() {
        // after 4.3 we no longer return `this` and FHIRPersistenceJDBCImpl no longer implements
        // FHIRPersistenceTransaction. Instead, transaction handling is managed inside
        // the new FHIRTransactionImpl, which also now includes the logic to determine
        // which instance started the transaction, and therefore which instance should
        // issue the commit (to handle cases where FHIRPersistenceJDBCImpl might be nested.
        return this.transactionAdapter;
    }

    @Override
    public boolean isDeleteSupported() {
        return true;
    }

    private OperationOutcome buildOKOperationOutcome() {
        return FHIRUtil.buildOperationOutcome("All OK", IssueType.INFORMATIONAL, IssueSeverity.INFORMATION);
    }

    private OperationOutcome buildSchemaVersionErrorOperationOutcome(String msg) {
        return FHIRUtil.buildOperationOutcome(msg, IssueType.NO_STORE, IssueSeverity.ERROR);
    }

<<<<<<< HEAD
    private OperationOutcome buildSchemaVersionErrorOperationOutcome() {
        return FHIRUtil.buildOperationOutcome("The database schema version is old", IssueType.NO_STORE, IssueSeverity.ERROR);
=======
    private OperationOutcome buildSchemaVersionWarningOperationOutcome(String msg) {
        return FHIRUtil.buildOperationOutcome(msg, IssueType.INFORMATIONAL, IssueSeverity.WARNING);
>>>>>>> 8203e227
    }

    /**
     * Associate a supplemental warning with the current request
     */
    private void addWarning(IssueType issueType, String message, String... expression) {
        supplementalIssues.add(OperationOutcome.Issue.builder()
                .severity(IssueSeverity.WARNING)
                .code(issueType)
                .details(CodeableConcept.builder()
                    .text(string(message))
                    .build())
                .expression(Arrays.stream(expression).map(com.ibm.fhir.model.type.String::string).collect(Collectors.toList()))
                .build());
    }

    @Override
    public String getSchemaForRequestContext(Connection connection) throws FHIRPersistenceDBConnectException {
        String datastoreId = FHIRRequestContext.get().getDataStoreId();

        // Retrieve the property group pertaining to the specified datastore.
        // Backup plan. Since release 4.5.0 we are no longer using the FHIR
        // proxy datasource mechanism which means there won't be a connectionProperties
        // property group in the datasource configuration. The currentSchema must
        // therefore be provided as the datasource property group level.
        String dsPropertyName = FHIRConfiguration.PROPERTY_DATASOURCES + "/" + datastoreId;
        PropertyGroup dsPG = FHIRConfigHelper.getPropertyGroup(dsPropertyName);

        if (dsPG != null) {
            try {
                String currentSchema = dsPG.getStringProperty("currentSchema", null);
                if (currentSchema == null) {
                    // If we're using legacy proxy datastore configuration, then the schema
                    // name might come from the connectionProperties group
                    dsPropertyName = FHIRConfiguration.PROPERTY_DATASOURCES + "/" + datastoreId + "/connectionProperties";
                    dsPG = FHIRConfigHelper.getPropertyGroup(dsPropertyName);
                    if (dsPG != null) {
                        currentSchema = dsPG.getStringProperty("currentSchema", null);
                    }
                }

                if (currentSchema == null) {
                    log.log(Level.SEVERE, "Mandatory currentSchema value missing for datastore '" + datastoreId + "'");
                    throw new FHIRPersistenceDBConnectException("Datastore configuration issue. Details in server logs");
                }

                // never null at this point
                return currentSchema;
            } catch (Exception x) {
                log.log(Level.SEVERE, "Datastore configuration issue for '" + datastoreId + "'", x);
                throw new FHIRPersistenceDBConnectException("Datastore configuration issue. Details in server logs");
            }
        } else {
            log.fine("there are no datasource properties found for : [" + dsPropertyName + "]");
            throw new FHIRPersistenceDBConnectException("Datastore configuration issue. Details in server logs");
        }
    }

    /**
     * Prefill the caches
     */
    public void doCachePrefill(Connection connection) throws FHIRPersistenceException {
        // Perform the cache prefill just once (for a given tenant). This isn't synchronous, so
        // there's a chance for other threads to slip in before the prefill completes. Those threads
        // just end up repeating the prefill - a little extra work one time to avoid unnecessary locking
        // Note - this is done as the first thing in a transaction so there's no concern about reading
        // uncommitted values.
        if (cache.needToPrefill()) {
            ResourceDAO resourceDao = makeResourceDAO(connection);
            ParameterDAO parameterDao = makeParameterDAO(connection);
            FHIRPersistenceJDBCCacheUtil.prefill(resourceDao, parameterDao, cache);
            cache.clearNeedToPrefill();
        }
    }

    @Override
    public boolean isReindexSupported() {
        return true;
    }

    @Override
    public boolean isOffloadingSupported() {
        return this.payloadPersistence != null;
    }

    @Override
    public int reindex(FHIRPersistenceContext context, OperationOutcome.Builder operationOutcomeResult, java.time.Instant tstamp, List<Long> indexIds,
        String resourceLogicalId) throws FHIRPersistenceException {
        final String METHODNAME = "reindex";
        log.entering(CLASSNAME, METHODNAME);

        int result = 0;
        ResourceIndexRecord rir = null;

        if (log.isLoggable(Level.FINE)) {
            log.fine("reindex tstamp=" + tstamp.toString());
        }

        if (tstamp.isAfter(java.time.Instant.now())) {
            // protect against setting a future timestamp, which could otherwise
            // disable the ability to reindex anything
            throw new FHIRPersistenceException("Reindex tstamp cannot be in the future");
        }

        if (indexIds != null) {
            log.info("Reindex requested for index IDs " + indexIds);
        }

        try (Connection connection = openConnection()) {
            doCachePrefill(connection);
            ResourceDAO resourceDao = makeResourceDAO(connection);
            ParameterDAO parameterDao = makeParameterDAO(connection);
            ReindexResourceDAO reindexDAO = FHIRResourceDAOFactory.getReindexResourceDAO(connection, FhirSchemaConstants.FHIR_ADMIN, schemaNameSupplier.getSchemaForRequestContext(connection), connectionStrategy.getFlavor(), this.trxSynchRegistry, this.cache, parameterDao);
            // Obtain a resource we will reindex in this request/transaction. The record is locked as part
            // of its selection, so we avoid a lot of (but not all) deadlock issues
            Integer resourceTypeId = null;
            String resourceType = null;
            String logicalId = null;
            if (resourceLogicalId != null) {
                // Restrict reindex to a specific resource type or resource e.g. "Patient" or "Patient/abc123"
                String[] parts = resourceLogicalId.split("/");
                if (parts.length == 1) {
                    // Limit to resource type
                    resourceType = parts[0];
                } else if (parts.length == 2) {
                    // Limit to a single resource
                    resourceType = parts[0];
                    logicalId = parts[1];
                }

                // Look up the optional resourceTypeId for the given resourceType parameter
                resourceTypeId = cache.getResourceTypeCache().getId(resourceType);
            }
            int indexIdsProcessed = 0;

            // If list of indexIds was specified, loop over those. Otherwise, since we skip over
            // deleted resources we have to loop until we find something not deleted, or reach the end.
            do {
                long start = System.nanoTime();
                rir = reindexDAO.getResourceToReindex(tstamp, indexIds != null ? indexIds.get(indexIdsProcessed++) : null, resourceTypeId, logicalId);
                long end = System.nanoTime();

                if (log.isLoggable(Level.FINER)) {
                    double elapsed = (end-start)/1e6;
                    log.finer(String.format("Selected %d resource for reindexing in %.3f ms ", rir != null ? 1 : 0, elapsed));
                }

                if (rir != null) {

                    if (log.isLoggable(Level.FINE)) {
                        log.fine("Reindexing FHIR Resource '" + rir.getResourceType() + "/" + rir.getLogicalId() + "'");
                    }

                    // Read the current resource
                    com.ibm.fhir.persistence.jdbc.dto.Resource existingResourceDTO = resourceDao.read(rir.getLogicalId(), rir.getResourceType());
                    if (existingResourceDTO != null && !existingResourceDTO.isDeleted()) {
                        rir.setDeleted(false); // just to be clear
                        Class<? extends Resource> resourceTypeClass = getResourceType(rir.getResourceType());
                        reindexDAO.setPersistenceContext(context);
                        updateParameters(rir, resourceTypeClass, existingResourceDTO, reindexDAO, operationOutcomeResult);

                        // result is only 0 if getResourceToReindex doesn't give us anything because this indicates
                        // there's nothing left to do
                        result++;
                    } else {
                        // Skip this particular resource because it has been deleted
                        if (log.isLoggable(Level.FINE)) {
                            log.fine("Skipping reindex for deleted FHIR Resource '" + rir.getResourceType() + "/" + rir.getLogicalId() + "'");
                        }
                        rir.setDeleted(true);
                    }
                }
            } while ((indexIds != null && indexIdsProcessed < indexIds.size()) || (indexIds == null && rir != null && rir.isDeleted()));

        } catch(FHIRPersistenceFKVException e) {
            getTransaction().setRollbackOnly();
            log.log(Level.SEVERE, "Unexpected error while performing reindex" + (rir != null ? (" of FHIR Resource '" + rir.getResourceType() + "/" + rir.getLogicalId() + "'") : ""), e);
            throw e;
        } catch(FHIRPersistenceException e) {
            getTransaction().setRollbackOnly();
            log.log(Level.SEVERE, "Unexpected error while performing reindex" + (rir != null ? (" of FHIR Resource '" + rir.getResourceType() + "/" + rir.getLogicalId() + "'") : ""), e);
            throw e;
        } catch (DataAccessException dax) {
            getTransaction().setRollbackOnly();

            // It's possible this is a deadlock exception, in which case it could be considered retryable
            // If DB2 and a constraint violation, let's retry as it is also worth retrying.
            if (dax.isTransactionRetryable()
                    || (DbType.DB2.equals(connectionStrategy.getFlavor().getType()) && dax instanceof UniqueConstraintViolationException)) {
                log.log(Level.WARNING, "Retryable error while performing reindex" + (rir != null ? (" of FHIR Resource '" + rir.getResourceType() + "/" + rir.getLogicalId() + "'") : ""), dax);
                FHIRPersistenceDataAccessException fpx = new FHIRPersistenceDataAccessException("Data access error while performing a reindex operation.", dax);
                fpx.setTransactionRetryable(true);
                throw fpx;
            } else {
                log.log(Level.SEVERE, "Non-retryable error while performing reindex" + (rir != null ? (" of FHIR Resource '" + rir.getResourceType() + "/" + rir.getLogicalId() + "'") : ""), dax);
                throw new FHIRPersistenceDataAccessException("Data access error while performing a reindex operation.");
            }
        } catch(Throwable e) {
            getTransaction().setRollbackOnly();
            log.log(Level.SEVERE, "Unexpected error while performing a reindex" + (rir != null ? (" of FHIR Resource '" + rir.getResourceType() + "/" + rir.getLogicalId() + "'") : ""), e);
            // don't chain the exception to avoid leaking secrets
            FHIRPersistenceException fx = new FHIRPersistenceException("Unexpected error while performing a reindex operation.");
            throw fx;
        } finally {
            log.exiting(CLASSNAME, METHODNAME);
        }

        return result;
    }

    /**
     * Update the parameters for the resource described by the given DTO
     * @param <T>
     * @param rir the resource index record
     * @param resourceTypeClass the resource type class
     * @param existingResourceDTO the existing resource DTO
     * @param reindexDAO the reindex resource DAO
     * @param operationOutcomeResult the operation outcome result
     * @throws Exception
     */
    public <T extends Resource> void updateParameters(ResourceIndexRecord rir, Class<T> resourceTypeClass, com.ibm.fhir.persistence.jdbc.dto.Resource existingResourceDTO,
        ReindexResourceDAO reindexDAO, OperationOutcome.Builder operationOutcomeResult) throws Exception {
        if (existingResourceDTO != null && !existingResourceDTO.isDeleted()) {
            T existingResource = this.convertResourceDTO(existingResourceDTO, resourceTypeClass, null);

            // Extract parameters from the resource payload.
            ExtractedSearchParameters searchParameters = this.extractSearchParameters(existingResource, existingResourceDTO);

            // Compare the hash of the extracted parameters with the hash in the index record.
            // If hash in the index record is not null and it matches the hash of the extracted parameters, then no need to replace the
            // extracted search parameters in the database tables for this resource, which helps with performance during reindex.
            if (rir.getParameterHash() == null || !rir.getParameterHash().equals(searchParameters.getParameterHashB64())) {
                reindexDAO.updateParameters(rir.getResourceType(), searchParameters.getParameters(), searchParameters.getParameterHashB64(), rir.getLogicalId(), rir.getLogicalResourceId());
            } else {
                log.fine(() -> "Skipping update of unchanged parameters for FHIR Resource '" + rir.getResourceType() + "/" + rir.getLogicalId() + "'");
            }

            // Use an OperationOutcome Issue to let the caller know that some work was performed
            final String diag = "Processed " + rir.getResourceType() + "/" + rir.getLogicalId();
            operationOutcomeResult.issue(Issue.builder().code(IssueType.INFORMATIONAL).severity(IssueSeverity.INFORMATION).diagnostics(com.ibm.fhir.model.type.String.of(diag)).build());
        } else {
            // Reasonable to assume that this resource was deleted because we can't read it
            final String diag = "Failed to read resource: " + rir.getResourceType() + "/" + rir.getLogicalId();
            operationOutcomeResult.issue(Issue.builder().code(IssueType.NOT_FOUND).severity(IssueSeverity.WARNING).diagnostics(string(diag)).build());
        }
    }

    @Override
    public String generateResourceId() {
        return logicalIdentityProvider.createNewIdentityValue();
    }

    /**
     * Each datasource involved in a transaction gets its own TransactionData impl object
     * which is used to hold parameter data to be inserted into the datbase just prior to
     * commit.
     * @param datasourceId
     * @return the ParameterTransactionDataImpl used to hold onto data to persist at the end of the current transaction
     */
    @SuppressWarnings("unchecked")
    private ParameterTransactionDataImpl getTransactionDataForDatasource(String datasourceId) {
        ParameterTransactionDataImpl result = null;

        // The trxSyncRegistry is transaction-scope, and may span multiple instances of this class. Only
        // add the TransactionData impl if it doesn't already exist. No synchronization necessary...this is
        // all in one thread
        if (this.trxSynchRegistry != null) {
            Object tdi = this.trxSynchRegistry.getResource(TXN_DATA_KEY);
            if (tdi == null) {
                this.transactionDataImpl = new TransactionDataImpl<ParameterTransactionDataImpl>(k -> createTransactionData(k));
                this.trxSynchRegistry.putResource(TXN_DATA_KEY, this.transactionDataImpl);
            } else if (tdi instanceof TransactionDataImpl<?>) {
                this.transactionDataImpl = (TransactionDataImpl<ParameterTransactionDataImpl>)tdi;
            } else {
                throw new IllegalStateException(TXN_DATA_KEY + " invalid class"); // basic coding error
            }

            // Now ask the TransactionDataImpl to return the ParameterTransactionDataImpl for the
            // current transaction, or create and stash a new instance if one doesn't yet exist
            result = transactionDataImpl.findOrCreate(datasourceId);
        }

        return result;
    }

    /**
     * Callback from TransactionData when a transaction has been rolled back
     * @param payloadPersistenceResponses an immutable list of {@link PayloadPersistenceResponse}
     */
    private void handleRollback() {
        if (payloadPersistenceResponses.size() > 0 && payloadPersistence == null) {
            throw new IllegalStateException("handleRollback called but payloadPersistence is not configured");
        }
        // try to delete each of the payload objects we've stored
        // because the transaction has been rolled back
        log.fine("starting rollback handling for PayloadPersistenceResponse data");
        for (PayloadPersistenceResponse ppr: payloadPersistenceResponses) {
            try {
                log.fine(() -> "tx rollback - deleting payload: " + ppr.toString());
                payloadPersistence.deletePayload(ppr.getResourceTypeName(), ppr.getResourceTypeId(),
                        ppr.getLogicalId(), ppr.getVersionId(), ppr.getResourcePayloadKey());
            } catch (Exception x) {
                // Nothing more we can do other than log the issue. Any rows we can't process
                // here (e.g. network outage) will be orphaned. These orphaned rows
                // will be removed by the reconciliation process which scans the payload
                // persistence repository and looks for missing RDBMS records.
                log.log(Level.SEVERE, "rollback failed to delete payload: " + ppr.toString(), x);
            }
        }

        payloadPersistenceResponses.clear();
    }

    /**
     * Factory function to create a new instance of the TransactionData implementation
     * used to store parameter data collected during this transaction
     * @param datasourceId
     * @return
     */
    private ParameterTransactionDataImpl createTransactionData(String datasourceId) {
        return new ParameterTransactionDataImpl(datasourceId, this, this.userTransaction);
    }

    /**
     * Called just prior to commit so that we can persist all the token value records
     * that have been accumulated during the transaction. This collection therefore
     * contains multiple resource types, which have to be processed separately.
     * @param records
     * @param profileRecs
     * @param tagRecs
     * @param securityRecs
     * @throws FHIRPersistenceException
     */
    public void persistResourceTokenValueRecords(Collection<ResourceTokenValueRec> records, Collection<ResourceProfileRec> profileRecs, Collection<ResourceTokenValueRec> tagRecs, Collection<ResourceTokenValueRec> securityRecs) throws FHIRPersistenceException {
        try (Connection connection = openConnection()) {
            IResourceReferenceDAO rrd = makeResourceReferenceDAO(connection);
            rrd.persist(records, profileRecs, tagRecs, securityRecs);
        } catch(FHIRPersistenceFKVException e) {
            log.log(Level.SEVERE, "FK violation", e);
            throw e;
        } catch(FHIRPersistenceException e) {
            throw e;
        } catch(Throwable e) {
            FHIRPersistenceException fx = new FHIRPersistenceException("Unexpected error while processing token value records.");
            log.log(Level.SEVERE, fx.getMessage(), e);
            throw fx;
        }
    }

    @Override
    public ResourcePayload fetchResourcePayloads(Class<? extends Resource> resourceType, java.time.Instant fromLastModified,
        java.time.Instant toLastModified, Function<ResourcePayload, Boolean> processor) throws FHIRPersistenceException {
        try (Connection connection = openConnection()) {
            doCachePrefill(connection);
            // translator is required to handle some simple SQL syntax differences. This is easier
            // than creating separate DAO implementations for each database type
            IDatabaseTranslator translator = FHIRResourceDAOFactory.getTranslatorForFlavor(connectionStrategy.getFlavor());
            FetchResourcePayloadsDAO dao = new FetchResourcePayloadsDAO(translator, schemaNameSupplier.getSchemaForRequestContext(connection), resourceType.getSimpleName(), fromLastModified, toLastModified, processor);

            if (log.isLoggable(Level.FINEST)) {
                int count = dao.count(connection);
                log.finest("resource count for range: " + count);
            }
            return dao.run(connection);
        } catch(FHIRPersistenceException e) {
            throw e;
        } catch(Throwable e) {
            FHIRPersistenceException fx = new FHIRPersistenceException("Unexpected error while processing token value records.");
            log.log(Level.SEVERE, fx.getMessage(), e);
            throw fx;
        }
    }

    @Override
    public List<ResourceChangeLogRecord> changes(int resourceCount, java.time.Instant sinceLastModified, java.time.Instant beforeLastModified,
            Long changeIdMarker, List<String> resourceTypeNames, boolean excludeTransactionTimeoutWindow, HistorySortOrder historySortOrder)
            throws FHIRPersistenceException {
        try (Connection connection = openConnection()) {
            doCachePrefill(connection);
            // translator is required to handle some simple SQL syntax differences. This is easier
            // than creating separate DAO implementations for each database type
            final List<Integer> resourceTypeIds;
            if (resourceTypeNames != null && resourceTypeNames.size() > 0) {
                // convert the list of type names to the corresponding list of resourceTypeId values
                // the REST layer already has checked these names are valid, so no need to worry about failures
                resourceTypeIds = resourceTypeNames.stream().map(n -> cache.getResourceTypeCache().getId(n)).collect(Collectors.toList());
            } else {
                resourceTypeIds = null; // no filter on resource type
            }
            IDatabaseTranslator translator = FHIRResourceDAOFactory.getTranslatorForFlavor(connectionStrategy.getFlavor());
            FetchResourceChangesDAO dao = new FetchResourceChangesDAO(translator, schemaNameSupplier.getSchemaForRequestContext(connection),
                    resourceCount, sinceLastModified, beforeLastModified, changeIdMarker, resourceTypeIds, excludeTransactionTimeoutWindow,
                    historySortOrder);
            return dao.run(connection);
        } catch(FHIRPersistenceException e) {
            throw e;
        } catch(Throwable e) {
            FHIRPersistenceException fx = new FHIRPersistenceException("Unexpected error while processing token value records.");
            log.log(Level.SEVERE, fx.getMessage(), e);
            throw fx;
        }
    }

    @Override
    public ResourceEraseRecord erase(EraseDTO eraseDto) throws FHIRPersistenceException {
        final String METHODNAME = "erase";
        log.entering(CLASSNAME, METHODNAME);

        ResourceEraseRecord eraseRecord = new ResourceEraseRecord();
        try (Connection connection = openConnection()) {
            doCachePrefill(connection);
            IDatabaseTranslator translator = FHIRResourceDAOFactory.getTranslatorForFlavor(connectionStrategy.getFlavor());
            IResourceReferenceDAO rrd = makeResourceReferenceDAO(connection);
            EraseResourceDAO eraseDao = new EraseResourceDAO(connection, FhirSchemaConstants.FHIR_ADMIN, translator,
                    schemaNameSupplier.getSchemaForRequestContext(connection),
                    connectionStrategy.getFlavor(), this.cache, rrd);
            long eraseResourceGroupId = eraseDao.erase(eraseRecord, eraseDto);

            // If offloading is enabled, we need to remove the corresponding offloaded resource payloads
            if (isOffloadingSupported()) {
                erasePayloads(eraseDao, eraseResourceGroupId);
            } else {
                // clean up the erased_resources records because they're no longer needed
                eraseDao.clearErasedResourcesInGroup(eraseResourceGroupId);
            }

        } catch(FHIRPersistenceResourceNotFoundException e) {
            throw e;
        } catch(FHIRPersistenceException e) {
            // Other Peristence exceptions are implied, such as FHIRPersistenceFKVException.
            getTransaction().setRollbackOnly();
            throw e;
        } catch (DataAccessException dax) {
            getTransaction().setRollbackOnly();

            // It's possible this is a deadlock exception, in which case it could be considered retryable
            if (dax.isTransactionRetryable()) {
                log.log(Level.WARNING, "retryable error", dax);
                FHIRPersistenceDataAccessException fpx = new FHIRPersistenceDataAccessException("Data access error while performing a erase operation.");
                fpx.setTransactionRetryable(true);
                throw fpx;
            } else {
                log.log(Level.SEVERE, "non-retryable error", dax);
                throw new FHIRPersistenceDataAccessException("Data access error while performing a erase operation.");
            }
        } catch(Throwable e) {
            getTransaction().setRollbackOnly();
            // don't chain the exception to avoid leaking secrets
            FHIRPersistenceException fx = new FHIRPersistenceException("Unexpected error while performing a erase operation.");
            log.log(Level.SEVERE, fx.getMessage(), e);
            throw fx;
        } finally {
            log.exiting(CLASSNAME, METHODNAME);
        }

        return eraseRecord;
    }

    /**
     * Delete all the offloaded payload entries which have been identified for deletion
     * @param dao
     * @param erasedResourceGroupId
     */
    private void erasePayloads(EraseResourceDAO dao, long erasedResourceGroupId) throws FHIRPersistenceException {
        List<ErasedResourceRec> recs = dao.getErasedResourceRecords(erasedResourceGroupId);
        for (ErasedResourceRec rec: recs) {
            erasePayload(rec);
        }

        // If the above loop completed without throwing an exception, we can safely
        // remove all the records in the group. If an exception was thrown (because
        // the offload persistence layer was not accessible), don't delete right now
        // just in case we want the tx to commit anyway, allowing for async cleanup
        // by the reconciliation process
        dao.clearErasedResourcesInGroup(erasedResourceGroupId);
    }

    /**
     * Erase the payload for the resource described by rec
     * @param rec
     */
    private void erasePayload(ErasedResourceRec rec) throws FHIRPersistenceException {
        String resourceType = cache.getResourceTypeNameCache().getName(rec.getResourceTypeId());
        if (resourceType == null) {
            throw new FHIRPersistenceException("Resource type not found in cache for resourceTypeId=" + rec.getResourceTypeId());
        }

        // Note that if versionId is null, it means delete all known versions
        // The resourcePayloadKey is always null here, because the intention
        // for erase is to delete all instances of the record (in the rare case
        // there may be orphaned records from failed transactions)
        payloadPersistence.deletePayload(resourceType, rec.getResourceTypeId(), rec.getLogicalId(), rec.getVersionId(), null);
    }

    private boolean allSearchParmsAreGlobal(List<QueryParameter> queryParms) {
        for (QueryParameter queryParm : queryParms) {
            if (!SearchConstants.SYSTEM_LEVEL_GLOBAL_PARAMETER_NAMES.contains(queryParm.getCode())) {
                return false;
            }
        }
        return true;
    }

    @Override
    public List<Long> retrieveIndex(int count, java.time.Instant notModifiedAfter, Long afterIndexId, String resourceTypeName) throws FHIRPersistenceException {
        final String METHODNAME = "retrieveIndex";
        log.entering(CLASSNAME, METHODNAME);

        try (Connection connection = openConnection()) {
            doCachePrefill(connection);
            IDatabaseTranslator translator = FHIRResourceDAOFactory.getTranslatorForFlavor(connectionStrategy.getFlavor());
            RetrieveIndexDAO dao = new RetrieveIndexDAO(translator, schemaNameSupplier.getSchemaForRequestContext(connection), resourceTypeName, count, notModifiedAfter, afterIndexId, this.cache);
            return dao.run(connection);
        } catch(FHIRPersistenceException e) {
            throw e;
        } catch(Throwable e) {
            FHIRPersistenceException fx = new FHIRPersistenceException("Unexpected error while retrieving logical resource IDs.");
            log.log(Level.SEVERE, fx.getMessage(), e);
            throw fx;
        } finally {
            log.exiting(CLASSNAME, METHODNAME);
        }
    }

    @Override
    public boolean isUpdateCreateEnabled() {
        return this.updateCreateEnabled;
    }

    @Override
    public PayloadPersistenceResponse storePayload(Resource resource, String logicalId, int newVersionNumber, String resourcePayloadKey) throws FHIRPersistenceException {
        if (isOffloadingSupported()) {
            doCachePrefill(); // just in case we're called before any other database interaction (can happen)
            final String resourceTypeName = resource.getClass().getSimpleName();
            int resourceTypeId = getResourceTypeId(resourceTypeName);

            // Delegate the serialization and any compression to the FHIRPayloadPersistence implementation
            PayloadPersistenceResponse response = payloadPersistence.storePayload(resourceTypeName, resourceTypeId, logicalId, newVersionNumber, resourcePayloadKey, resource);

            // register the response object so that we can clean up in case of a rollback later
            this.payloadPersistenceResponses.add(response);
            return response;
        } else {
            // Offloading not supported by the plain JDBC persistence implementation, so return null
            return null;
        }
    }

    /**
     * Get the resource payload key value from the given context if offloading
     * is supported and configured. Returns null otherwise.
     * @param context
     * @return
     */
    private String getResourcePayloadKeyFromContext(FHIRPersistenceContext context) {
        return context.getOffloadResponse() == null ? null : context.getOffloadResponse().getResourcePayloadKey();
    }

    @Override
    public List<Resource> readResourcesForRecords(List<ResourceChangeLogRecord> records) throws FHIRPersistenceException {
        // TODO support async read from payloadPersistence after issue #2900 is merged.

        // Make sure we read deleted resources...this is important because the result list must
        // line up row-for-row with the provided records list
        FHIRPersistenceContext readContext = FHIRPersistenceContextFactory.createPersistenceContext(null, true);
        List<Resource> result = new ArrayList<>(records.size());
        for (ResourceChangeLogRecord r: records) {
            Class<? extends Resource> resourceType = ModelSupport.getResourceType(r.getResourceTypeName());
            Resource resource = readResourceForRecord(readContext, r, resourceType);

            // We add the resource even if it's null because we want to keep the
            // list in alignment with the records list. A null might be returned
            // if the resource has been erased (hard delete).
            result.add(resource);
        }
        return result;
    }

    /**
     * Read the resource version for the given ResourceChangeLogRecord
     * @param <T>
     * @param record
     * @param resourceType
     * @return
     * @throws FHIRPersistenceException
     */
    private <T extends Resource> T readResourceForRecord(FHIRPersistenceContext context, ResourceChangeLogRecord record, Class<T> resourceType) throws FHIRPersistenceException {
        SingleResourceResult<T> result = vread(context, resourceType, record.getLogicalId(), Integer.toString(record.getVersionId()));
        return result.getResource();
    }
}<|MERGE_RESOLUTION|>--- conflicted
+++ resolved
@@ -2029,16 +2029,6 @@
             return buildSchemaVersionErrorOperationOutcome(msg);
         } else if (versionId > latest.vid()) {
             // the database has been updated, but this is the old code still running
-<<<<<<< HEAD
-            log.warning("Deployment update required: database schema version [" + versionId
-                + "] is newer than code schema version [" + latest.vid() + "]");
-            result = true; // this is OK
-        } else if (versionId < latest.vid()) {
-            // the code is newer than the database schema
-            log.severe("Schema update required: database schema version [" + versionId
-                + "] is older than code schema version [" + latest.vid() + "]");
-            result = false; // not supported - database needs to be updated
-=======
             String msg = "Deployment update required: database schema version [" + versionId
                     + "] is newer than code schema version [" + latest.vid() + "]";
             log.warning(msg);
@@ -2051,7 +2041,6 @@
             log.severe(msg);
             // not supported - database needs to be updated
             return buildSchemaVersionErrorOperationOutcome(msg);
->>>>>>> 8203e227
         } else {
             // perfect match
             return buildOKOperationOutcome();
@@ -2319,13 +2308,8 @@
         return FHIRUtil.buildOperationOutcome(msg, IssueType.NO_STORE, IssueSeverity.ERROR);
     }
 
-<<<<<<< HEAD
-    private OperationOutcome buildSchemaVersionErrorOperationOutcome() {
-        return FHIRUtil.buildOperationOutcome("The database schema version is old", IssueType.NO_STORE, IssueSeverity.ERROR);
-=======
     private OperationOutcome buildSchemaVersionWarningOperationOutcome(String msg) {
         return FHIRUtil.buildOperationOutcome(msg, IssueType.INFORMATIONAL, IssueSeverity.WARNING);
->>>>>>> 8203e227
     }
 
     /**
