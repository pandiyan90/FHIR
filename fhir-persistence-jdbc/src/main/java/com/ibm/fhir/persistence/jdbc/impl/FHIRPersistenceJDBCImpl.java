--- conflicted
+++ resolved
@@ -215,7 +215,7 @@
 
     // The shared cache, used by all requests for the same tenant/datasource
     private final FHIRPersistenceJDBCCache cache;
-
+    
     // When set, use this interface to persist the payload object. Can be null.
     private final FHIRPayloadPersistence payloadPersistence;
 
@@ -236,6 +236,7 @@
         final String METHODNAME = "FHIRPersistenceJDBCImpl()";
         log.entering(CLASSNAME, METHODNAME);
 
+        // The cache holding ids (private to the current tenant).
         this.cache = cache;
         this.payloadPersistence = payloadPersistence;
 
@@ -392,29 +393,8 @@
             T updatedResource = copyAndSetResourceMetaFields(resource, logicalId, newVersionNumber, lastUpdated);
 
             // Create the new Resource DTO instance.
-<<<<<<< HEAD
-            com.ibm.fhir.persistence.jdbc.dto.Resource resourceDTO = new com.ibm.fhir.persistence.jdbc.dto.Resource();
-            resourceDTO.setLogicalId(logicalId);
-            resourceDTO.setVersionId(newVersionNumber);
-            Timestamp timestamp = FHIRUtilities.convertToTimestamp(lastUpdated.getValue());
-            resourceDTO.setLastUpdated(timestamp);
-            resourceDTO.setResourceType(updatedResource.getClass().getSimpleName());
-
-            if (this.payloadPersistence == null) {
-                // Store the payload in our RDBMS schema
-                GZIPOutputStream zipStream = new GZIPOutputStream(stream);
-                FHIRGenerator.generator( Format.JSON, false).generate(updatedResource, zipStream);
-                zipStream.finish();
-                resourceDTO.setData(stream.toByteArray());
-                zipStream.close();
-            } else {
-                // just to make the point that the payload isn't stored here
-                resourceDTO.setData(null);
-            }
-=======
             com.ibm.fhir.persistence.jdbc.dto.Resource resourceDTO =
                     createResourceDTO(logicalId, newVersionNumber, lastUpdated, updatedResource);
->>>>>>> 39c322f1
 
             // The DAO objects are now created on-the-fly (not expensive to construct) and
             // given the connection to use while processing this request
@@ -428,17 +408,6 @@
             if (log.isLoggable(Level.FINE)) {
                 log.fine("Persisted FHIR Resource '" + resourceDTO.getResourceType() + "/" + resourceDTO.getLogicalId() + "' id=" + resourceDTO.getId()
                             + ", version=" + resourceDTO.getVersionId());
-            }
-
-            // If payload persistence is being offloaded to another service (like COS), store it now
-            if (this.payloadPersistence != null) {
-                // TODO use a strategy to determine the partition name
-                GZIPOutputStream zipStream = new GZIPOutputStream(stream);
-                FHIRGenerator.generator( Format.JSON, false).generate(updatedResource, zipStream);
-                zipStream.finish();
-                int resourceTypeId = cache.getResourceTypeCache().getId(resourceDTO.getResourceType());
-                payloadPersistence.storePayload("default", resourceDTO.getResourceType(), resourceTypeId, resourceDTO.getLogicalId(), resourceDTO.getVersionId(), stream.toByteArray());
-                zipStream.close();
             }
 
             SingleResourceResult.Builder<T> resultBuilder = new SingleResourceResult.Builder<T>()
@@ -934,24 +903,9 @@
                         break;
                     }
 
-<<<<<<< HEAD
-                    if (searchContext.hasSortParameters()) {
-                        // Sorting results of a system-level search is limited, and has a different logic path
-                        // than other sorted searches.
-                        if (resourceType.equals(Resource.class)) {
-                           resources = this.convertResourceDTOList(resourceDao, resourceDao.search(query), resourceType, elements);
-                        } else {
-                            sortedIdList = resourceDao.searchForIds(query);
-                            resources = this.buildSortedFhirResources(resourceDao, context, resourceType, sortedIdList, elements);
-                        }
-                    } else {
-                        unsortedResultsList = resourceDao.search(query);
-                        resources = this.convertResourceDTOList(resourceDao, unsortedResultsList, resourceType, elements);
-=======
                     if (summaryElements != null) {
                         elements = new ArrayList<>();
                         elements.addAll(summaryElements);
->>>>>>> 39c322f1
                     }
                 }
 
@@ -1458,13 +1412,8 @@
                         resourceType.getSimpleName() + "/" + logicalId);
             }
 
-            existingResource = readResource(resourceDao, resourceType, existingResourceDTO, null);
             if (existingResourceDTO.isDeleted()) {
-<<<<<<< HEAD
-                resourceBuilder = existingResource.toBuilder();
-=======
                 existingResource = this.convertResourceDTO(existingResourceDTO, resourceType, null);
->>>>>>> 39c322f1
 
                 addWarning(IssueType.DELETED, "Resource of type'" + resourceType.getSimpleName() +
                         "' with id '" + logicalId + "' is already deleted.");
@@ -1477,70 +1426,22 @@
                 return result;
             }
 
-<<<<<<< HEAD
-            // Resources are immutable, so we need a new builder to update it (since R4)
-            resourceBuilder = existingResource.toBuilder();
-=======
             existingResource = this.convertResourceDTO(existingResourceDTO, resourceType, null);
->>>>>>> 39c322f1
 
             int newVersionNumber = existingResourceDTO.getVersionId() + 1;
             Instant lastUpdated = Instant.now(ZoneOffset.UTC);
 
             // Update the soft-delete resource to reflect the new version and lastUpdated values.
-<<<<<<< HEAD
-            Meta meta = existingResource.getMeta();
-            Meta.Builder metaBuilder = meta == null ? Meta.builder() : meta.toBuilder();
-            metaBuilder.versionId(Id.of(Integer.toString(newVersionNumber)));
-            metaBuilder.lastUpdated(lastUpdated);
-            resourceBuilder.meta(metaBuilder.build());
-
-            @SuppressWarnings("unchecked")
-            T updatedResource = (T) resourceBuilder.build();
-
-            // Create a new Resource DTO instance to represent the deleted version.
-            com.ibm.fhir.persistence.jdbc.dto.Resource resourceDTO = new com.ibm.fhir.persistence.jdbc.dto.Resource();
-            resourceDTO.setLogicalId(logicalId);
-            resourceDTO.setVersionId(newVersionNumber);
-
-            // Serialize and compress the Resource
-            if (this.payloadPersistence == null) {
-                GZIPOutputStream zipStream = new GZIPOutputStream(stream);
-                FHIRGenerator.generator(Format.JSON, false).generate(updatedResource, zipStream);
-                zipStream.finish();
-                resourceDTO.setData(stream.toByteArray());
-                zipStream.close();
-            } else {
-                // payload will be stored using the payloadPersistence service
-                resourceDTO.setData(null);
-            }
-
-            Timestamp timestamp = FHIRUtilities.convertToTimestamp(lastUpdated.getValue());
-            resourceDTO.setLastUpdated(timestamp);
-            resourceDTO.setResourceType(resourceType.getSimpleName());
-=======
             T updatedResource = copyAndSetResourceMetaFields(existingResource, existingResource.getId(), newVersionNumber, lastUpdated);
 
             // Create a new Resource DTO instance to represent the deleted version.
             com.ibm.fhir.persistence.jdbc.dto.Resource resourceDTO =
                     createResourceDTO(logicalId, newVersionNumber, lastUpdated, updatedResource);
->>>>>>> 39c322f1
             resourceDTO.setDeleted(true);
 
             // Persist the logically deleted Resource DTO.
             resourceDao.setPersistenceContext(context);
             resourceDao.insert(resourceDTO, null, null, null);
-
-            // If payload persistence is being offloaded to another service (like COS), store it now
-            if (this.payloadPersistence != null) {
-                // TODO use a strategy to determine the partition name
-                GZIPOutputStream zipStream = new GZIPOutputStream(stream);
-                FHIRGenerator.generator( Format.JSON, false).generate(updatedResource, zipStream);
-                zipStream.finish();
-                int resourceTypeId = cache.getResourceTypeCache().getId(resourceDTO.getResourceType());
-                payloadPersistence.storePayload("default", resourceDTO.getResourceType(), resourceTypeId, resourceDTO.getLogicalId(), resourceDTO.getVersionId(), stream.toByteArray());
-                zipStream.close();
-            }
 
             if (log.isLoggable(Level.FINE)) {
                 log.fine("Persisted FHIR Resource '" + resourceDTO.getResourceType() + "/" + resourceDTO.getLogicalId() + "' id=" + resourceDTO.getId()
@@ -1581,6 +1482,7 @@
         final String METHODNAME = "read";
         log.entering(CLASSNAME, METHODNAME);
 
+        T resource = null;
         com.ibm.fhir.persistence.jdbc.dto.Resource resourceDTO = null;
         List<String> elements = null;
         FHIRSearchContext searchContext = context.getSearchContext();
@@ -1617,21 +1519,13 @@
         try (Connection connection = openConnection()) {
             ResourceDAO resourceDao = makeResourceDAO(connection);
 
-<<<<<<< HEAD
-            final String resourceTypeName = resourceType.getSimpleName();
-            resourceDTO = resourceDao.read(logicalId, resourceTypeName);
-            if (resourceDTO != null && resourceDTO.isDeleted() && !context.includeDeleted()) {
-=======
             resourceDTO = resourceDao.read(logicalId, resourceType.getSimpleName());
             boolean resourceIsDeleted = resourceDTO != null && resourceDTO.isDeleted();
             if (resourceIsDeleted && !context.includeDeleted()) {
->>>>>>> 39c322f1
                 throw new FHIRPersistenceResourceDeletedException("Resource '" +
                         resourceType.getSimpleName() + "/" + logicalId + "' is deleted.");
             }
-
-            // Fetch the resource payload if needed and convert to a model object
-            T resource = readResource(resourceDao, resourceType, resourceDTO, elements);
+            resource = this.convertResourceDTO(resourceDTO, resourceType, elements);
 
             SingleResourceResult<T> result = new SingleResourceResult.Builder<T>()
                     .success(true)
@@ -1640,15 +1534,9 @@
                     .build();
 
             return result;
-<<<<<<< HEAD
-        } catch (FHIRPersistenceResourceDeletedException e) {
-            throw e;
-        } catch (Throwable e) {
-=======
         } catch(FHIRPersistenceResourceDeletedException e) {
             throw e;
         } catch(Throwable e) {
->>>>>>> 39c322f1
             FHIRPersistenceException fx = new FHIRPersistenceException("Unexpected error while performing a read operation.");
             log.log(Level.SEVERE, fx.getMessage(), e);
             throw fx;
@@ -1707,7 +1595,7 @@
                     }
                 }
                 log.log(Level.FINE, "deletedResourceVersions=" + deletedResourceVersions);
-                resources = this.convertResourceDTOList(resourceDao, resourceDTOList, resourceType);
+                resources = this.convertResourceDTOList(resourceDTOList, resourceType);
             }
 
             return resultBuilder
@@ -1844,12 +1732,7 @@
                 throw new FHIRPersistenceResourceDeletedException("Resource '" +
                         resourceType.getSimpleName() + "/" + logicalId + "' version " + versionId + " is deleted.");
             }
-<<<<<<< HEAD
-
-            resource = readResource(resourceDao, resourceType, resourceDTO, null);
-=======
             resource = this.convertResourceDTO(resourceDTO, resourceType, elements);
->>>>>>> 39c322f1
 
             SingleResourceResult<T> result = new SingleResourceResult.Builder<T>()
                     .success(true)
@@ -1905,21 +1788,10 @@
 
         resourceDTOList = this.getResourceDTOs(resourceDao, resourceType, sortedIdList);
 
-<<<<<<< HEAD
-        // Convert the returned JPA Resources to FHIR Resources, and store each FHIRResource in its proper position
-        // in the returned sorted resource list.
-        for (com.ibm.fhir.persistence.jdbc.dto.Resource resourceDTO : resourceDTOList) {
-            fhirResource = readResource(resourceDao, resourceType, resourceDTO, elements);
-            if (fhirResource != null) {
-                sortIndex = idPositionMap.get(resourceDTO.getId());
-                sortedFhirResources[sortIndex] = fhirResource;
-            }
-=======
         // Store each ResourceDTO in its proper position in the returned sorted list.
         for (com.ibm.fhir.persistence.jdbc.dto.Resource resourceDTO : resourceDTOList) {
             sortIndex = idPositionMap.get(resourceDTO.getId());
             sortedResourceDTOs[sortIndex] = resourceDTO;
->>>>>>> 39c322f1
         }
 
         for (int i = 0; i <sortedResourceDTOs.length; i++) {
@@ -1955,7 +1827,7 @@
      * @throws FHIRException
      * @throws IOException
      */
-    protected List<Resource> convertResourceDTOList(ResourceDAO resourceDao, List<com.ibm.fhir.persistence.jdbc.dto.Resource> resourceDTOList,
+    protected List<Resource> convertResourceDTOList(List<com.ibm.fhir.persistence.jdbc.dto.Resource> resourceDTOList,
             Class<? extends Resource> resourceType, List<String> elements) throws FHIRException, IOException {
         final String METHODNAME = "convertResourceDTO List";
         log.entering(CLASSNAME, METHODNAME);
@@ -1963,7 +1835,7 @@
         List<Resource> resources = new ArrayList<>();
         try {
             for (com.ibm.fhir.persistence.jdbc.dto.Resource resourceDTO : resourceDTOList) {
-                Resource existingResource = readResource(resourceDao, resourceType, resourceDTO, elements);
+                Resource existingResource = this.convertResourceDTO(resourceDTO, resourceType, elements);
                 if (resourceDTO.isDeleted()) {
                     Resource deletedResourceMarker = FHIRPersistenceUtil.createDeletedResourceMarker(existingResource);
                     resources.add(deletedResourceMarker);
@@ -2455,8 +2327,7 @@
      */
     // This variant uses generics and is used in history.
     // TODO: this method needs to either get merged or better differentiated with the old one used for search
-    protected <T extends Resource> List<T> convertResourceDTOList(ResourceDAO resourceDao,
-            List<com.ibm.fhir.persistence.jdbc.dto.Resource> resourceDTOList,
+    protected <T extends Resource> List<T> convertResourceDTOList(List<com.ibm.fhir.persistence.jdbc.dto.Resource> resourceDTOList,
             Class<T> resourceType) throws FHIRException, IOException {
         final String METHODNAME = "convertResourceDTO List";
         log.entering(CLASSNAME, METHODNAME);
@@ -2464,9 +2335,35 @@
         List<T> resources = new ArrayList<>();
         try {
             for (com.ibm.fhir.persistence.jdbc.dto.Resource resourceDTO : resourceDTOList) {
-                // Fetch the resource payload if needed and convert to a model object
-                T resource = readResource(resourceDao, resourceType, resourceDTO, null);
-                resources.add(resource);
+                resources.add(this.convertResourceDTO(resourceDTO, resourceType, null));
+            }
+        }
+        finally {
+            log.exiting(CLASSNAME, METHODNAME);
+        }
+        return resources;
+    }
+
+    /**
+     * Converts the passed Resource Data Transfer Object collection to a collection of FHIR Resource objects.
+     * @param resourceDTOList
+     * @param resourceType
+     * @return
+     * @throws FHIRException
+     * @throws IOException
+     */
+    // This variant doesn't use generics and is used in search.
+    // TODO: this method needs to either get merged or better differentiated with the new one that supports history operation via generics.
+    // Start by better understanding what happens for `_include` and `_revinclude` search results that contain multiple different types
+    protected List<Resource> convertResourceDTOListOld(List<com.ibm.fhir.persistence.jdbc.dto.Resource> resourceDTOList,
+            Class<? extends Resource> resourceType) throws FHIRException, IOException {
+        final String METHODNAME = "convertResourceDTO List";
+        log.entering(CLASSNAME, METHODNAME);
+
+        List<Resource> resources = new ArrayList<>();
+        try {
+            for (com.ibm.fhir.persistence.jdbc.dto.Resource resourceDTO : resourceDTOList) {
+                resources.add(this.convertResourceDTO(resourceDTO, resourceType, null));
             }
         }
         finally {
@@ -2688,14 +2585,6 @@
                         log.fine("Reindexing FHIR Resource '" + rir.getResourceType() + "/" + rir.getLogicalId() + "'");
                     }
 
-<<<<<<< HEAD
-                // Read the current resource
-                com.ibm.fhir.persistence.jdbc.dto.Resource existingResourceDTO = resourceDao.read(rir.getLogicalId(), rir.getResourceType());
-                Class<? extends Resource> resourceTypeClass = getResourceType(resourceType);
-                reindexDAO.setPersistenceContext(context);
-                updateParameters(resourceDao, rir, resourceTypeClass, existingResourceDTO, reindexDAO, operationOutcomeResult);
-            }
-=======
                     // Read the current resource
                     com.ibm.fhir.persistence.jdbc.dto.Resource existingResourceDTO = resourceDao.read(rir.getLogicalId(), rir.getResourceType());
                     if (existingResourceDTO != null && !existingResourceDTO.isDeleted()) {
@@ -2716,7 +2605,6 @@
                     }
                 }
             } while ((indexIds != null && indexIdsProcessed < indexIds.size()) || (indexIds == null && rir != null && rir.isDeleted()));
->>>>>>> 39c322f1
 
         } catch(FHIRPersistenceFKVException e) {
             getTransaction().setRollbackOnly();
@@ -2764,11 +2652,10 @@
      * @param operationOutcomeResult the operation outcome result
      * @throws Exception
      */
-    public <T extends Resource> void updateParameters(ResourceDAO resourceDao, ResourceIndexRecord rir, Class<T> resourceTypeClass, com.ibm.fhir.persistence.jdbc.dto.Resource existingResourceDTO,
+    public <T extends Resource> void updateParameters(ResourceIndexRecord rir, Class<T> resourceTypeClass, com.ibm.fhir.persistence.jdbc.dto.Resource existingResourceDTO,
         ReindexResourceDAO reindexDAO, OperationOutcome.Builder operationOutcomeResult) throws Exception {
         if (existingResourceDTO != null && !existingResourceDTO.isDeleted()) {
-
-            T existingResource = readResource(resourceDao, resourceTypeClass, existingResourceDTO, null);
+            T existingResource = this.convertResourceDTO(existingResourceDTO, resourceTypeClass, null);
 
             // Extract parameters from the resource payload.
             ExtractedSearchParameters searchParameters = this.extractSearchParameters(existingResource, existingResourceDTO);
@@ -2790,33 +2677,6 @@
             final String diag = "Failed to read resource: " + rir.getResourceType() + "/" + rir.getLogicalId();
             operationOutcomeResult.issue(Issue.builder().code(IssueType.NOT_FOUND).severity(IssueSeverity.WARNING).diagnostics(string(diag)).build());
         }
-    }
-
-    /**
-     * Convert the payload to a resource class from the IBM FHIR Server model. If payloadPersistence has been
-     * configured, the payload is read from another service. If payloadPersistence is null, then it is expected
-     * that the payload has been stored in the RDBMS. This function hides that difference.
-     * @param <T> the type of Resource being returned
-     * @param resourceDao The DAO used to fetch details related to the resource from the RDBMS.
-     * @param resourceType the class type of the resource being read
-     * @param resourceDTO The data transfer object representing information read from the RDBMS.
-     * @param elements an optional element filter for the resource
-     * @return
-     * @throws FHIRException
-     * @throws IOException
-     */
-    private <T extends Resource> T readResource(ResourceDAO resourceDao, Class<T> resourceType, com.ibm.fhir.persistence.jdbc.dto.Resource resourceDTO, List<String> elements) throws FHIRException, IOException {
-        T result;
-        if (this.payloadPersistence != null) {
-            // The payload needs to be read from the FHIRPayloadPersistence impl
-            final String partitionId = "default"; // TODO - need a partition strategy
-            final int resourceTypeId = cache.getResourceTypeCache().getId(resourceType.getSimpleName());
-            result = payloadPersistence.readResource(resourceType, partitionId, resourceTypeId, resourceDTO.getLogicalId(), resourceDTO.getVersionId(), elements);
-        } else {
-            // original impl - the resource was read from the RDBMS
-            result = convertResourceDTO(resourceDTO, resourceType, elements);
-        }
-        return result;
     }
 
     @Override
