--- conflicted
+++ resolved
@@ -6,15 +6,7 @@
 
 package com.ibm.fhir.persistence.jdbc.test;
 
-<<<<<<< HEAD
-=======
-import java.util.Properties;
-
 import com.ibm.fhir.config.FHIRConfigProvider;
-import com.ibm.fhir.database.utils.api.IConnectionProvider;
-import com.ibm.fhir.database.utils.pool.PoolConnectionProvider;
-import com.ibm.fhir.model.test.TestUtil;
->>>>>>> f225e5e2
 import com.ibm.fhir.persistence.FHIRPersistence;
 import com.ibm.fhir.persistence.jdbc.test.util.PersistenceTestSupport;
 import com.ibm.fhir.persistence.test.common.AbstractReverseChainTest;
@@ -30,16 +22,8 @@
     }
 
     @Override
-<<<<<<< HEAD
-    public FHIRPersistence getPersistenceImpl() throws Exception {
-        return testSupport.getPersistenceImpl();
-=======
     public FHIRPersistence getPersistenceImpl(FHIRConfigProvider configProvider, SearchHelper searchHelper) throws Exception {
-        if (this.connectionPool == null) {
-            throw new IllegalStateException("Database not bootstrapped");
-        }
-        return new FHIRPersistenceJDBCImpl(this.testProps, this.connectionPool, configProvider, cache, searchHelper);
->>>>>>> f225e5e2
+        return testSupport.getPersistenceImpl(configProvider, searchHelper);
     }
 
     @Override
