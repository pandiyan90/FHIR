/*
 * (C) Copyright IBM Corp. 2019, 2021
 *
 * SPDX-License-Identifier: Apache-2.0
 */

package com.ibm.fhir.path.patch.test;

import static com.ibm.fhir.model.type.String.string;
import static org.testng.Assert.assertEquals;

import java.util.ArrayList;
import java.util.Collections;
import java.util.List;

import org.testng.annotations.Test;

import com.ibm.fhir.model.patch.exception.FHIRPatchException;
import com.ibm.fhir.model.resource.Patient;
import com.ibm.fhir.model.resource.Patient.Communication;
import com.ibm.fhir.model.resource.Patient.Contact;
import com.ibm.fhir.model.type.Code;
import com.ibm.fhir.model.type.CodeableConcept;
import com.ibm.fhir.model.type.Coding;
import com.ibm.fhir.model.type.Date;
import com.ibm.fhir.model.type.DateTime;
import com.ibm.fhir.model.type.Extension;
import com.ibm.fhir.model.type.HumanName;
import com.ibm.fhir.model.type.Identifier;
import com.ibm.fhir.model.type.Time;
import com.ibm.fhir.model.type.Uri;
import com.ibm.fhir.model.type.code.AccountStatus;
import com.ibm.fhir.model.type.code.AdministrativeGender;
import com.ibm.fhir.model.type.code.DataAbsentReason;
import com.ibm.fhir.path.patch.FHIRPathPatch;

public class FHIRPathPatchBuilderTest {
    @Test
    private void patchBuilderTestIncremental() throws Exception {
        Patient patient = Patient.builder().id("test").build();

        Patient patchedPatient = buildAdd().apply(patient);
        patient = addViaBuilder(patient);
        assertEquals(patchedPatient, patient);

        patchedPatient = buildDelete().apply(patient);
        patient = deleteViaBuilder(patient);
        assertEquals(patchedPatient, patient);

        patchedPatient = buildInsert().apply(patient);
        patient = insertViaBuilder(patient);
        assertEquals(patchedPatient, patient);

        patchedPatient = buildMove().apply(patient);
        patient = moveViaBuilder(patient);
        assertEquals(patchedPatient, patient);

        patchedPatient = buildReplace().apply(patient);
        patient = replaceViaBuilder(patient);
        assertEquals(patchedPatient, patient);
    }

    @Test(expectedExceptions = FHIRPatchException.class)
    private void patchBuilderTestBadAddList() throws Exception {
        Patient patient = Patient.builder().id("test").build();
        Patient modifiedPatient = FHIRPathPatch.builder()
                .add("Patient", "communication", Contact.builder().name(HumanName.builder().family(string("Last")).build()).build())
                .build()
                .apply(patient);
        System.out.println(modifiedPatient);
    }

    @Test(expectedExceptions = FHIRPatchException.class)
    private void patchBuilderTestBadAddSingle() throws Exception {
        Patient patient = Patient.builder().id("test").build();
        Patient modifiedPatient = FHIRPathPatch.builder()
                .add("Patient", "birthDate", DateTime.now())
                .build()
                .apply(patient);
        System.out.println(modifiedPatient);
    }

    @Test(expectedExceptions = FHIRPatchException.class)
    private void patchBuilderTestBadAddSingleCode() throws Exception {
        Patient patient = Patient.builder().id("test").build();
        Patient modifiedPatient = FHIRPathPatch.builder()
                .add("Patient", "active", AccountStatus.UNKNOWN)
                .build()
                .apply(patient);
        System.out.println(modifiedPatient);
    }

    @Test(expectedExceptions = FHIRPatchException.class)
    private void patchBuilderTestBadAddDeepCode() throws Exception {
        Patient patient = Patient.builder().id("test").build();
        Patient modifiedPatient = FHIRPathPatch.builder()
                .add("Patient", "contact", Contact.builder()
                    .name(HumanName.builder().family(string("Last")).build())
                    .build())
                .add("Patient.contact", "gender", DataAbsentReason.MASKED)
                .build()
                .apply(patient);
        System.out.println(modifiedPatient);
    }

    @Test(expectedExceptions = FHIRPatchException.class)
    private void patchBuilderTestBadInsert() throws Exception {
        Patient patient = Patient.builder().id("test").build();
        Patient modifiedPatient = FHIRPathPatch.builder()
                .add("Patient", "communication", Communication.builder()
                        .language(CodeableConcept.builder()
                                .coding(Coding.builder()
                                        .system(Uri.of("urn:ietf:bcp:47"))
                                        .code(Code.of("en"))
                                        .build())
                                .build())
                        .build())
                .insert("Patient.communication", Contact.builder().name(HumanName.builder().family(string("Last")).build()).build(), 1)
                .build()
                .apply(patient);
        System.out.println(modifiedPatient);
    }

    @Test(expectedExceptions = FHIRPatchException.class)
    private void patchBuilderTestBadReplaceList() throws Exception {
        Patient patient = Patient.builder().id("test").build();
        Patient modifiedPatient = FHIRPathPatch.builder()
                .add("Patient", "communication", Communication.builder()
                        .language(CodeableConcept.builder()
                                .coding(Coding.builder()
                                        .system(Uri.of("urn:ietf:bcp:47"))
                                        .code(Code.of("en"))
                                        .build())
                                .build())
                        .build())
                .replace("Patient.communication[0]", Contact.builder().name(HumanName.builder().family(string("Last")).build()).build())
                .build()
                .apply(patient);
        System.out.println(modifiedPatient);
    }

    @Test(expectedExceptions = FHIRPatchException.class)
    private void patchBuilderTestBadReplaceSingle() throws Exception {
        Patient patient = Patient.builder().id("test").build();
        FHIRPathPatch.builder()
                .add("Patient", "birthDate", Date.of("2021"))
                .replace("Patient.birthDate", DateTime.now())
                .build()
                .apply(patient);
    }

    @Test(expectedExceptions = FHIRPatchException.class)
    private void patchBuilderTestBadReplaceSingleCode() throws Exception {
        Patient patient = Patient.builder().id("test").build();
        FHIRPathPatch.builder()
                .add("Patient", "active", com.ibm.fhir.model.type.Boolean.TRUE)
                .replace("Patient.active", Code.of("false"))
                .build()
                .apply(patient);
    }

    @Test
    private void patchBuilderTestAll() throws Exception {
        Patient patient = Patient.builder().id("test").build();

        FHIRPathPatch allPatch = FHIRPathPatch.builder()
            .from(buildAdd())
            .from(buildDelete())
            .from(buildInsert())
            .from(buildMove())
            .from(buildReplace())
            .build();

        Patient patchedPatient = allPatch.apply(patient);

        patient = addViaBuilder(patient);
        patient = deleteViaBuilder(patient);
        patient = insertViaBuilder(patient);
        patient = moveViaBuilder(patient);
        patient = replaceViaBuilder(patient);

        assertEquals(patchedPatient, patient);
    }

    private Patient addViaBuilder(Patient patient) {
        return patient.toBuilder()
                .identifier(Identifier.builder()
                    .system(Uri.of("mySystem"))
                    .value(string("it-me"))
                    .build())
                .name(HumanName.builder()
                               .given(string("First"))
                               .family(string("Last"))
                               .extension(Extension.builder()
                                   .url("myExtension")
                                   .extension(Extension.builder()
                                       .url("lunchTime")
                                       .value(Time.of("12:00:00"))
                                       .build())
                                   .build())
                               .build(),
                      HumanName.builder().family(string("Last")).build())
                .contact(Contact.builder()
                                .name(HumanName.builder().family(string("Last")).build())
                                .gender(AdministrativeGender.FEMALE)
                                .build())
                .active(com.ibm.fhir.model.type.Boolean.TRUE)
                .build();
    }

    private FHIRPathPatch buildAdd() throws FHIRPatchException {
        return FHIRPathPatch.builder()
                .add("Patient", "identifier", Identifier.builder().system(Uri.of("mySystem")).build())
                .add("Patient.identifier", "value", string("it-me"))
                .add("Patient", "name", HumanName.builder().family(string("Last")).build())
                .add("Patient", "name", HumanName.builder().family(string("Last")).build())
                .add("Patient", "contact", Contact.builder().name(HumanName.builder().family(string("Last")).build()).build())
                .add("Patient.contact", "gender", AdministrativeGender.FEMALE)
                .add("Patient.name[0]", "given", string("First"))
                .add("Patient.name[0]", "extension", Extension.builder().url("myExtension").build())
                .add("Patient.name[0].extension", "extension", Extension.builder().url("lunchTime").build())
                .add("Patient.name[0].extension.extension", "value", Time.of("12:00:00"))
                .add("Patient", "active", com.ibm.fhir.model.type.Boolean.TRUE)
                .build();
    }

    private Patient deleteViaBuilder(Patient patient) {
        List<HumanName> names = new ArrayList<>(patient.getName());
        names.add(0, names.remove(0).toBuilder()
            .given(Collections.emptySet())
            .build());
        return patient.toBuilder()
                .identifier(Collections.emptySet())
<<<<<<< HEAD
                .active((Boolean)null)
=======
                .active(null)
                .name(names)
>>>>>>> 3dcac97f
                .build();
    }

    private FHIRPathPatch buildDelete() throws FHIRPatchException {
        return FHIRPathPatch.builder()
                .delete("Patient.active")
                .delete("Patient.identifier")
                .delete("Patient.name[0].given")
                .build();
    }

    private Patient insertViaBuilder(Patient patient) {
        List<HumanName> names = new ArrayList<>(patient.getName());
        names.add(2, HumanName.builder().family(string("Inserted")).build());

        List<Extension> name1extensions = new ArrayList<>(names.get(0).getExtension());
        name1extensions.add(0, Extension.builder().url("inserted").value(string("value")).build());
        names.set(0, names.get(0).toBuilder().extension(name1extensions).build());

        return patient.toBuilder()
                .name(names)
                .build();
    }

    private FHIRPathPatch buildInsert() throws FHIRPatchException {
        return FHIRPathPatch.builder()
                .insert("Patient.name", HumanName.builder().family(string("Inserted")).build(), 2)
                .insert("Patient.name[0].extension",
                        Extension.builder().url("inserted").value(string("value")).build(), 0)
                .build();
    }

    private Patient moveViaBuilder(Patient patient) {
        List<HumanName> names = new ArrayList<>(patient.getName());
        HumanName toMove = names.remove(0);
        names.add(2, toMove);
        return patient.toBuilder().name(names).build();
    }

    private FHIRPathPatch buildMove() throws FHIRPatchException {
        return FHIRPathPatch.builder()
                .move("Patient.name", 0, 2)
                .build();
    }

    private Patient replaceViaBuilder(Patient patient) {
        List<HumanName> names = new ArrayList<>(patient.getName());
        names.set(0, patient.getName().get(0).toBuilder().family(string("UpdatedLast")).build());
        return patient.toBuilder().name(names).build();
    }

    private FHIRPathPatch buildReplace() throws FHIRPatchException {
        return FHIRPathPatch.builder()
                .replace("Patient.name[0].family", string("UpdatedLast"))
                .build();
    }
}<|MERGE_RESOLUTION|>--- conflicted
+++ resolved
@@ -227,16 +227,12 @@
     private Patient deleteViaBuilder(Patient patient) {
         List<HumanName> names = new ArrayList<>(patient.getName());
         names.add(0, names.remove(0).toBuilder()
-            .given(Collections.emptySet())
-            .build());
+                .given(Collections.emptySet())
+                .build());
         return patient.toBuilder()
                 .identifier(Collections.emptySet())
-<<<<<<< HEAD
                 .active((Boolean)null)
-=======
-                .active(null)
                 .name(names)
->>>>>>> 3dcac97f
                 .build();
     }
 
