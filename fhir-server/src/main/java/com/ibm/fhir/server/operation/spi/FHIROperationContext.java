--- conflicted
+++ resolved
@@ -47,15 +47,6 @@
      * associated with the REST API request.
      */
     public static final String PROPNAME_HTTP_HEADERS = "HTTP_HEADERS";
-<<<<<<< HEAD
-
-    /**
-     * This property is of type {@link java.util.Map<String,String>} and contains the
-     * set of additional request properties associated with the REST API request.
-     */
-    public static final String PROPNAME_REQUEST_PROPERTIES = "REQUEST_PROPERTIES";
-=======
->>>>>>> 30b5f795
 
     /**
      * This property is of type javax.ws.rs.core.SecurityContext and contains security-related information
@@ -119,18 +110,6 @@
         return (HttpHeaders) getProperty(PROPNAME_HTTP_HEADERS);
     }
 
-<<<<<<< HEAD
-    /**
-     * Returns the Map containing additional request properties associated with the
-     * FHIR REST API request that triggered the interceptor invocation.
-     */
-    @SuppressWarnings("unchecked")
-    public Map<String, String> getRequestProperties() {
-        return (Map<String, String>) getProperty(PROPNAME_REQUEST_PROPERTIES);
-    }
-
-=======
->>>>>>> 30b5f795
     public static FHIROperationContext createSystemOperationContext() {
         return new FHIROperationContext(Type.SYSTEM);
     }
