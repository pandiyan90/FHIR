--- conflicted
+++ resolved
@@ -500,7 +500,6 @@
     int getPresignedUrlExpiry();
 
     /**
-<<<<<<< HEAD
      * get the connection string for the azure type account with a connection string.
      * @param provider
      * @return
@@ -513,9 +512,9 @@
      * @return true, if connectionString
      */
     boolean isStorageProviderAuthTypeConnectionString(String provider);
-=======
+
+    /**
      * @return the status of skippable updates
      */
     boolean enableSkippableUpdates();
->>>>>>> 64279501
 }