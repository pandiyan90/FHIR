--- conflicted
+++ resolved
@@ -54,15 +54,11 @@
         builder.add("location", event.getLocation());
         builder.add("operationType", event.getOperationType());
         builder.add("resourceId", event.getResourceId());
-<<<<<<< HEAD
+        builder.add("datasourceId", event.getDatasourceId());
+        builder.add("tenantId", event.getTenantId());
 
         // If it's a delete operation, don't add as there is no actual resource in the event.
         if (!"delete".equals(event.getOperationType()) && includeResource && event.getResource() != null) {
-=======
-        builder.add("datasourceId", event.getDatasourceId());
-        builder.add("tenantId", event.getTenantId());
-        if (includeResource && event.getResource() != null) {
->>>>>>> 98ebb1e5
             builder.add("resource", JsonSupport.toJsonObject(event.getResource()));
         }
         JsonObject jsonObject = builder.build();
